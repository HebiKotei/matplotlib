import functools

import pytest

from mpl_toolkits.mplot3d import Axes3D, axes3d, proj3d, art3d
import matplotlib as mpl
from matplotlib import cm
from matplotlib import colors as mcolors
from matplotlib.testing.decorators import image_comparison, check_figures_equal
from matplotlib.collections import LineCollection, PolyCollection
from matplotlib.patches import Circle
import matplotlib.pyplot as plt
import numpy as np


mpl3d_image_comparison = functools.partial(
    image_comparison, remove_text=True, style='default')


def test_aspect_equal_error():
    fig = plt.figure()
    ax = fig.add_subplot(111, projection='3d')
    with pytest.raises(NotImplementedError):
        ax.set_aspect('equal')


@mpl3d_image_comparison(['bar3d.png'])
def test_bar3d():
    fig = plt.figure()
    ax = fig.add_subplot(111, projection='3d')
    for c, z in zip(['r', 'g', 'b', 'y'], [30, 20, 10, 0]):
        xs = np.arange(20)
        ys = np.arange(20)
        cs = [c] * len(xs)
        cs[0] = 'c'
        ax.bar(xs, ys, zs=z, zdir='y', align='edge', color=cs, alpha=0.8)


def test_bar3d_colors():
    fig = plt.figure()
    ax = fig.add_subplot(111, projection='3d')
    for c in ['red', 'green', 'blue', 'yellow']:
        xs = np.arange(len(c))
        ys = np.zeros_like(xs)
        zs = np.zeros_like(ys)
        # Color names with same length as xs/ys/zs should not be split into
        # individual letters.
        ax.bar3d(xs, ys, zs, 1, 1, 1, color=c)


@mpl3d_image_comparison(['bar3d_shaded.png'])
def test_bar3d_shaded():
    x = np.arange(4)
    y = np.arange(5)
    x2d, y2d = np.meshgrid(x, y)
    x2d, y2d = x2d.ravel(), y2d.ravel()
    z = x2d + y2d + 1  # Avoid triggering bug with zero-depth boxes.

    views = [(-60, 30), (30, 30), (30, -30), (120, -30)]
    fig = plt.figure(figsize=plt.figaspect(1 / len(views)))
    axs = fig.subplots(
        1, len(views),
        subplot_kw=dict(projection='3d')
    )
    for ax, (azim, elev) in zip(axs, views):
        ax.bar3d(x2d, y2d, x2d * 0, 1, 1, z, shade=True)
        ax.view_init(azim=azim, elev=elev)
    fig.canvas.draw()


@mpl3d_image_comparison(['bar3d_notshaded.png'])
def test_bar3d_notshaded():
    fig = plt.figure()
    ax = fig.add_subplot(111, projection='3d')
    x = np.arange(4)
    y = np.arange(5)
    x2d, y2d = np.meshgrid(x, y)
    x2d, y2d = x2d.ravel(), y2d.ravel()
    z = x2d + y2d
    ax.bar3d(x2d, y2d, x2d * 0, 1, 1, z, shade=False)
    fig.canvas.draw()


def test_bar3d_lightsource():
    fig = plt.figure()
    ax = fig.add_subplot(1, 1, 1, projection="3d")

    ls = mcolors.LightSource(azdeg=0, altdeg=90)

    length, width = 3, 4
    area = length * width

    x, y = np.meshgrid(np.arange(length), np.arange(width))
    x = x.ravel()
    y = y.ravel()
    dz = x + y

    color = [cm.coolwarm(i/area) for i in range(area)]

    collection = ax.bar3d(x=x, y=y, z=0,
                          dx=1, dy=1, dz=dz,
                          color=color, shade=True, lightsource=ls)

    # Testing that the custom 90° lightsource produces different shading on
    # the top facecolors compared to the default, and that those colors are
    # precisely the colors from the colormap, due to the illumination parallel
    # to the z-axis.
    np.testing.assert_array_equal(color, collection._facecolors3d[1::6])


@mpl3d_image_comparison(['contour3d.png'])
def test_contour3d():
    fig = plt.figure()
    ax = fig.gca(projection='3d')
    X, Y, Z = axes3d.get_test_data(0.05)
    ax.contour(X, Y, Z, zdir='z', offset=-100, cmap=cm.coolwarm)
    ax.contour(X, Y, Z, zdir='x', offset=-40, cmap=cm.coolwarm)
    ax.contour(X, Y, Z, zdir='y', offset=40, cmap=cm.coolwarm)
    ax.set_xlim(-40, 40)
    ax.set_ylim(-40, 40)
    ax.set_zlim(-100, 100)


@mpl3d_image_comparison(['contourf3d.png'])
def test_contourf3d():
    fig = plt.figure()
    ax = fig.gca(projection='3d')
    X, Y, Z = axes3d.get_test_data(0.05)
    ax.contourf(X, Y, Z, zdir='z', offset=-100, cmap=cm.coolwarm)
    ax.contourf(X, Y, Z, zdir='x', offset=-40, cmap=cm.coolwarm)
    ax.contourf(X, Y, Z, zdir='y', offset=40, cmap=cm.coolwarm)
    ax.set_xlim(-40, 40)
    ax.set_ylim(-40, 40)
    ax.set_zlim(-100, 100)


@mpl3d_image_comparison(['contourf3d_fill.png'])
def test_contourf3d_fill():
    fig = plt.figure()
    ax = fig.gca(projection='3d')
    X, Y = np.meshgrid(np.arange(-2, 2, 0.25), np.arange(-2, 2, 0.25))
    Z = X.clip(0, 0)
    # This produces holes in the z=0 surface that causes rendering errors if
    # the Poly3DCollection is not aware of path code information (issue #4784)
    Z[::5, ::5] = 0.1
    ax.contourf(X, Y, Z, offset=0, levels=[-0.1, 0], cmap=cm.coolwarm)
    ax.set_xlim(-2, 2)
    ax.set_ylim(-2, 2)
    ax.set_zlim(-1, 1)


@mpl3d_image_comparison(['tricontour.png'])
def test_tricontour():
    fig = plt.figure()

    np.random.seed(19680801)
    x = np.random.rand(1000) - 0.5
    y = np.random.rand(1000) - 0.5
    z = -(x**2 + y**2)

    ax = fig.add_subplot(1, 2, 1, projection='3d')
    ax.tricontour(x, y, z)
    ax = fig.add_subplot(1, 2, 2, projection='3d')
    ax.tricontourf(x, y, z)


@mpl3d_image_comparison(['lines3d.png'])
def test_lines3d():
    fig = plt.figure()
    ax = fig.gca(projection='3d')
    theta = np.linspace(-4 * np.pi, 4 * np.pi, 100)
    z = np.linspace(-2, 2, 100)
    r = z ** 2 + 1
    x = r * np.sin(theta)
    y = r * np.cos(theta)
    ax.plot(x, y, z)


@check_figures_equal(extensions=["png"])
def test_plot_scalar(fig_test, fig_ref):
    ax1 = fig_test.gca(projection='3d')
    ax1.plot([1], [1], "o")
    ax2 = fig_ref.gca(projection='3d')
    ax2.plot(1, 1, "o")


@mpl3d_image_comparison(['mixedsubplot.png'])
def test_mixedsubplots():
    def f(t):
        return np.cos(2*np.pi*t) * np.exp(-t)

    t1 = np.arange(0.0, 5.0, 0.1)
    t2 = np.arange(0.0, 5.0, 0.02)

    fig = plt.figure(figsize=plt.figaspect(2.))
    ax = fig.add_subplot(2, 1, 1)
    ax.plot(t1, f(t1), 'bo', t2, f(t2), 'k--', markerfacecolor='green')
    ax.grid(True)

    ax = fig.add_subplot(2, 1, 2, projection='3d')
    X, Y = np.meshgrid(np.arange(-5, 5, 0.25), np.arange(-5, 5, 0.25))
    R = np.hypot(X, Y)
    Z = np.sin(R)

    ax.plot_surface(X, Y, Z, rcount=40, ccount=40,
                    linewidth=0, antialiased=False)

    ax.set_zlim3d(-1, 1)


@check_figures_equal(extensions=['png'])
def test_tight_layout_text(fig_test, fig_ref):
    # text is currently ignored in tight layout. So the order of text() and
    # tight_layout() calls should not influence the result.
    ax1 = fig_test.gca(projection='3d')
    ax1.text(.5, .5, .5, s='some string')
    fig_test.tight_layout()

    ax2 = fig_ref.gca(projection='3d')
    fig_ref.tight_layout()
    ax2.text(.5, .5, .5, s='some string')


@mpl3d_image_comparison(['scatter3d.png'])
def test_scatter3d():
    fig = plt.figure()
    ax = fig.add_subplot(111, projection='3d')
    ax.scatter(np.arange(10), np.arange(10), np.arange(10),
               c='r', marker='o')
    x = y = z = np.arange(10, 20)
    ax.scatter(x, y, z, c='b', marker='^')
    z[-1] = 0  # Check that scatter() copies the data.


@mpl3d_image_comparison(['scatter3d_color.png'])
def test_scatter3d_color():
    fig = plt.figure()
    ax = fig.add_subplot(111, projection='3d')
    ax.scatter(np.arange(10), np.arange(10), np.arange(10),
               color='r', marker='o')
    ax.scatter(np.arange(10, 20), np.arange(10, 20), np.arange(10, 20),
               color='b', marker='s')


@pytest.mark.parametrize('azim', [-50, 130])  # yellow first, blue first
@check_figures_equal(extensions=['png'])
def test_marker_draw_order_data_reversed(fig_test, fig_ref, azim):
    """
    Test that the draw order does not depend on the data point order.

    For the given viewing angle at azim=-50, the yellow marker should be in
    front. For azim=130, the blue marker should be in front.
    """
    x = [-1, 1]
    y = [1, -1]
    z = [0, 0]
    color = ['b', 'y']
    ax = fig_test.add_subplot(projection='3d')
    ax.scatter(x, y, z, s=3500, c=color)
    ax.view_init(elev=0, azim=azim)
    ax = fig_ref.add_subplot(projection='3d')
    ax.scatter(x[::-1], y[::-1], z[::-1], s=3500, c=color[::-1])
    ax.view_init(elev=0, azim=azim)


@check_figures_equal(extensions=['png'])
def test_marker_draw_order_view_rotated(fig_test, fig_ref):
    """
    Test that the draw order changes with the direction.

    If we rotate *azim* by 180 degrees and exchange the colors, the plot
    plot should look the same again.
    """
    azim = 130
    x = [-1, 1]
    y = [1, -1]
    z = [0, 0]
    color = ['b', 'y']
    ax = fig_test.add_subplot(projection='3d')
    # axis are not exactly invariant under 180 degree rotation -> deactivate
    ax.set_axis_off()
    ax.scatter(x, y, z, s=3500, c=color)
    ax.view_init(elev=0, azim=azim)
    ax = fig_ref.add_subplot(projection='3d')
    ax.set_axis_off()
    ax.scatter(x, y, z, s=3500, c=color[::-1])  # color reversed
    ax.view_init(elev=0, azim=azim - 180)  # view rotated by 180 degrees


@mpl3d_image_comparison(['plot_3d_from_2d.png'], tol=0.01)
def test_plot_3d_from_2d():
    fig = plt.figure()
    ax = fig.add_subplot(111, projection='3d')
    xs = np.arange(0, 5)
    ys = np.arange(5, 10)
    ax.plot(xs, ys, zs=0, zdir='x')
    ax.plot(xs, ys, zs=0, zdir='y')


@mpl3d_image_comparison(['surface3d.png'])
def test_surface3d():
    fig = plt.figure()
    ax = fig.gca(projection='3d')
    X = np.arange(-5, 5, 0.25)
    Y = np.arange(-5, 5, 0.25)
    X, Y = np.meshgrid(X, Y)
    R = np.hypot(X, Y)
    Z = np.sin(R)
    surf = ax.plot_surface(X, Y, Z, rcount=40, ccount=40, cmap=cm.coolwarm,
                           lw=0, antialiased=False)
    ax.set_zlim(-1.01, 1.01)
    fig.colorbar(surf, shrink=0.5, aspect=5)


@mpl3d_image_comparison(['surface3d_shaded.png'])
def test_surface3d_shaded():
    fig = plt.figure()
    ax = fig.gca(projection='3d')
    X = np.arange(-5, 5, 0.25)
    Y = np.arange(-5, 5, 0.25)
    X, Y = np.meshgrid(X, Y)
    R = np.sqrt(X ** 2 + Y ** 2)
    Z = np.sin(R)
    ax.plot_surface(X, Y, Z, rstride=5, cstride=5,
                    color=[0.25, 1, 0.25], lw=1, antialiased=False)
    ax.set_zlim(-1.01, 1.01)


@mpl3d_image_comparison(['text3d.png'], remove_text=False)
def test_text3d():
    fig = plt.figure()
    ax = fig.gca(projection='3d')

    zdirs = (None, 'x', 'y', 'z', (1, 1, 0), (1, 1, 1))
    xs = (2, 6, 4, 9, 7, 2)
    ys = (6, 4, 8, 7, 2, 2)
    zs = (4, 2, 5, 6, 1, 7)

    for zdir, x, y, z in zip(zdirs, xs, ys, zs):
        label = '(%d, %d, %d), dir=%s' % (x, y, z, zdir)
        ax.text(x, y, z, label, zdir)

    ax.text(1, 1, 1, "red", color='red')
    ax.text2D(0.05, 0.95, "2D Text", transform=ax.transAxes)
    ax.set_xlim3d(0, 10)
    ax.set_ylim3d(0, 10)
    ax.set_zlim3d(0, 10)
    ax.set_xlabel('X axis')
    ax.set_ylabel('Y axis')
    ax.set_zlabel('Z axis')


@mpl3d_image_comparison(['trisurf3d.png'], tol=0.03)
def test_trisurf3d():
    n_angles = 36
    n_radii = 8
    radii = np.linspace(0.125, 1.0, n_radii)
    angles = np.linspace(0, 2*np.pi, n_angles, endpoint=False)
    angles = np.repeat(angles[..., np.newaxis], n_radii, axis=1)
    angles[:, 1::2] += np.pi/n_angles

    x = np.append(0, (radii*np.cos(angles)).flatten())
    y = np.append(0, (radii*np.sin(angles)).flatten())
    z = np.sin(-x*y)

    fig = plt.figure()
    ax = fig.gca(projection='3d')
    ax.plot_trisurf(x, y, z, cmap=cm.jet, linewidth=0.2)


@mpl3d_image_comparison(['trisurf3d_shaded.png'], tol=0.03)
def test_trisurf3d_shaded():
    n_angles = 36
    n_radii = 8
    radii = np.linspace(0.125, 1.0, n_radii)
    angles = np.linspace(0, 2*np.pi, n_angles, endpoint=False)
    angles = np.repeat(angles[..., np.newaxis], n_radii, axis=1)
    angles[:, 1::2] += np.pi/n_angles

    x = np.append(0, (radii*np.cos(angles)).flatten())
    y = np.append(0, (radii*np.sin(angles)).flatten())
    z = np.sin(-x*y)

    fig = plt.figure()
    ax = fig.gca(projection='3d')
    ax.plot_trisurf(x, y, z, color=[1, 0.5, 0], linewidth=0.2)


@mpl3d_image_comparison(['wireframe3d.png'])
def test_wireframe3d():
    fig = plt.figure()
    ax = fig.add_subplot(111, projection='3d')
    X, Y, Z = axes3d.get_test_data(0.05)
    ax.plot_wireframe(X, Y, Z, rcount=13, ccount=13)


@mpl3d_image_comparison(['wireframe3dzerocstride.png'])
def test_wireframe3dzerocstride():
    fig = plt.figure()
    ax = fig.add_subplot(111, projection='3d')
    X, Y, Z = axes3d.get_test_data(0.05)
    ax.plot_wireframe(X, Y, Z, rcount=13, ccount=0)


@mpl3d_image_comparison(['wireframe3dzerorstride.png'])
def test_wireframe3dzerorstride():
    fig = plt.figure()
    ax = fig.add_subplot(111, projection='3d')
    X, Y, Z = axes3d.get_test_data(0.05)
    ax.plot_wireframe(X, Y, Z, rstride=0, cstride=10)


def test_wireframe3dzerostrideraises():
    fig = plt.figure()
    ax = fig.add_subplot(111, projection='3d')
    X, Y, Z = axes3d.get_test_data(0.05)
    with pytest.raises(ValueError):
        ax.plot_wireframe(X, Y, Z, rstride=0, cstride=0)


def test_mixedsamplesraises():
    fig = plt.figure()
    ax = fig.add_subplot(111, projection='3d')
    X, Y, Z = axes3d.get_test_data(0.05)
    with pytest.raises(ValueError):
        ax.plot_wireframe(X, Y, Z, rstride=10, ccount=50)
    with pytest.raises(ValueError):
        ax.plot_surface(X, Y, Z, cstride=50, rcount=10)


@mpl3d_image_comparison(
    ['quiver3d.png', 'quiver3d_pivot_middle.png', 'quiver3d_pivot_tail.png'])
def test_quiver3d():
    x, y, z = np.ogrid[-1:0.8:10j, -1:0.8:10j, -1:0.6:3j]
    u = np.sin(np.pi * x) * np.cos(np.pi * y) * np.cos(np.pi * z)
    v = -np.cos(np.pi * x) * np.sin(np.pi * y) * np.cos(np.pi * z)
    w = (2/3)**0.5 * np.cos(np.pi * x) * np.cos(np.pi * y) * np.sin(np.pi * z)
    for pivot in ['tip', 'middle', 'tail']:
        ax = plt.figure().add_subplot(projection='3d')
        ax.quiver(x, y, z, u, v, w, length=0.1, pivot=pivot, normalize=True)


@check_figures_equal(extensions=["png"])
def test_quiver3d_empty(fig_test, fig_ref):
    fig_ref.add_subplot(projection='3d')
    x = y = z = u = v = w = []
    ax = fig_test.add_subplot(projection='3d')
    ax.quiver(x, y, z, u, v, w, length=0.1, pivot='tip', normalize=True)


@mpl3d_image_comparison(['quiver3d_masked.png'])
def test_quiver3d_masked():
    fig = plt.figure()
    ax = fig.gca(projection='3d')

    # Using mgrid here instead of ogrid because masked_where doesn't
    # seem to like broadcasting very much...
    x, y, z = np.mgrid[-1:0.8:10j, -1:0.8:10j, -1:0.6:3j]

    u = np.sin(np.pi * x) * np.cos(np.pi * y) * np.cos(np.pi * z)
    v = -np.cos(np.pi * x) * np.sin(np.pi * y) * np.cos(np.pi * z)
    w = (2/3)**0.5 * np.cos(np.pi * x) * np.cos(np.pi * y) * np.sin(np.pi * z)
    u = np.ma.masked_where((-0.4 < x) & (x < 0.1), u, copy=False)
    v = np.ma.masked_where((0.1 < y) & (y < 0.7), v, copy=False)

    ax.quiver(x, y, z, u, v, w, length=0.1, pivot='tip', normalize=True)


@mpl3d_image_comparison(['poly3dcollection_closed.png'])
def test_poly3dcollection_closed():
    fig = plt.figure()
    ax = fig.gca(projection='3d')

    poly1 = np.array([[0, 0, 1], [0, 1, 1], [0, 0, 0]], float)
    poly2 = np.array([[0, 1, 1], [1, 1, 1], [1, 1, 0]], float)
    c1 = art3d.Poly3DCollection([poly1], linewidths=3, edgecolor='k',
                                facecolor=(0.5, 0.5, 1, 0.5), closed=True)
    c2 = art3d.Poly3DCollection([poly2], linewidths=3, edgecolor='k',
                                facecolor=(1, 0.5, 0.5, 0.5), closed=False)
    ax.add_collection3d(c1)
    ax.add_collection3d(c2)


def test_poly_collection_2d_to_3d_empty():
    poly = PolyCollection([])
    art3d.poly_collection_2d_to_3d(poly)
    assert isinstance(poly, art3d.Poly3DCollection)
    assert poly.get_paths() == []


@mpl3d_image_comparison(['poly3dcollection_alpha.png'])
def test_poly3dcollection_alpha():
    fig = plt.figure()
    ax = fig.gca(projection='3d')

    poly1 = np.array([[0, 0, 1], [0, 1, 1], [0, 0, 0]], float)
    poly2 = np.array([[0, 1, 1], [1, 1, 1], [1, 1, 0]], float)
    c1 = art3d.Poly3DCollection([poly1], linewidths=3, edgecolor='k',
                                facecolor=(0.5, 0.5, 1), closed=True)
    c1.set_alpha(0.5)
    c2 = art3d.Poly3DCollection([poly2], linewidths=3, edgecolor='k',
                                facecolor=(1, 0.5, 0.5), closed=False)
    c2.set_alpha(0.5)
    ax.add_collection3d(c1)
    ax.add_collection3d(c2)


@mpl3d_image_comparison(['axes3d_labelpad.png'], remove_text=False)
def test_axes3d_labelpad():
    fig = plt.figure()
    ax = Axes3D(fig)
    # labelpad respects rcParams
    assert ax.xaxis.labelpad == mpl.rcParams['axes.labelpad']
    # labelpad can be set in set_label
    ax.set_xlabel('X LABEL', labelpad=10)
    assert ax.xaxis.labelpad == 10
    ax.set_ylabel('Y LABEL')
    ax.set_zlabel('Z LABEL')
    # or manually
    ax.yaxis.labelpad = 20
    ax.zaxis.labelpad = -40

    # Tick labels also respect tick.pad (also from rcParams)
    for i, tick in enumerate(ax.yaxis.get_major_ticks()):
        tick.set_pad(tick.get_pad() - i * 5)


@mpl3d_image_comparison(['axes3d_cla.png'], remove_text=False)
def test_axes3d_cla():
    # fixed in pull request 4553
    fig = plt.figure()
    ax = fig.add_subplot(1, 1, 1, projection='3d')
    ax.set_axis_off()
    ax.cla()  # make sure the axis displayed is 3D (not 2D)


@mpl3d_image_comparison(['axes3d_rotated.png'], remove_text=False)
def test_axes3d_rotated():
    fig = plt.figure()
    ax = fig.add_subplot(1, 1, 1, projection='3d')
    ax.view_init(90, 45)  # look down, rotated. Should be square


def test_plotsurface_1d_raises():
    x = np.linspace(0.5, 10, num=100)
    y = np.linspace(0.5, 10, num=100)
    X, Y = np.meshgrid(x, y)
    z = np.random.randn(100)

    fig = plt.figure(figsize=(14, 6))
    ax = fig.add_subplot(1, 2, 1, projection='3d')
    with pytest.raises(ValueError):
        ax.plot_surface(X, Y, z)


def _test_proj_make_M():
    # eye point
    E = np.array([1000, -1000, 2000])
    R = np.array([100, 100, 100])
    V = np.array([0, 0, 1])
    viewM = proj3d.view_transformation(E, R, V)
    perspM = proj3d.persp_transformation(100, -100)
    M = np.dot(perspM, viewM)
    return M


def test_proj_transform():
    M = _test_proj_make_M()

    xs = np.array([0, 1, 1, 0, 0, 0, 1, 1, 0, 0]) * 300.0
    ys = np.array([0, 0, 1, 1, 0, 0, 0, 1, 1, 0]) * 300.0
    zs = np.array([0, 0, 0, 0, 0, 1, 1, 1, 1, 1]) * 300.0

    txs, tys, tzs = proj3d.proj_transform(xs, ys, zs, M)
    ixs, iys, izs = proj3d.inv_transform(txs, tys, tzs, M)

    np.testing.assert_almost_equal(ixs, xs)
    np.testing.assert_almost_equal(iys, ys)
    np.testing.assert_almost_equal(izs, zs)


def _test_proj_draw_axes(M, s=1, *args, **kwargs):
    xs = [0, s, 0, 0]
    ys = [0, 0, s, 0]
    zs = [0, 0, 0, s]
    txs, tys, tzs = proj3d.proj_transform(xs, ys, zs, M)
    o, ax, ay, az = zip(txs, tys)
    lines = [(o, ax), (o, ay), (o, az)]

    fig, ax = plt.subplots(*args, **kwargs)
    linec = LineCollection(lines)
    ax.add_collection(linec)
    for x, y, t in zip(txs, tys, ['o', 'x', 'y', 'z']):
        ax.text(x, y, t)

    return fig, ax


@mpl3d_image_comparison(['proj3d_axes_cube.png'])
def test_proj_axes_cube():
    M = _test_proj_make_M()

    ts = '0 1 2 3 0 4 5 6 7 4'.split()
    xs = np.array([0, 1, 1, 0, 0, 0, 1, 1, 0, 0]) * 300.0
    ys = np.array([0, 0, 1, 1, 0, 0, 0, 1, 1, 0]) * 300.0
    zs = np.array([0, 0, 0, 0, 0, 1, 1, 1, 1, 1]) * 300.0

    txs, tys, tzs = proj3d.proj_transform(xs, ys, zs, M)

    fig, ax = _test_proj_draw_axes(M, s=400)

    ax.scatter(txs, tys, c=tzs)
    ax.plot(txs, tys, c='r')
    for x, y, t in zip(txs, tys, ts):
        ax.text(x, y, t)

    ax.set_xlim(-0.2, 0.2)
    ax.set_ylim(-0.2, 0.2)


@mpl3d_image_comparison(['proj3d_axes_cube_ortho.png'])
def test_proj_axes_cube_ortho():
    E = np.array([200, 100, 100])
    R = np.array([0, 0, 0])
    V = np.array([0, 0, 1])
    viewM = proj3d.view_transformation(E, R, V)
    orthoM = proj3d.ortho_transformation(-1, 1)
    M = np.dot(orthoM, viewM)

    ts = '0 1 2 3 0 4 5 6 7 4'.split()
    xs = np.array([0, 1, 1, 0, 0, 0, 1, 1, 0, 0]) * 100
    ys = np.array([0, 0, 1, 1, 0, 0, 0, 1, 1, 0]) * 100
    zs = np.array([0, 0, 0, 0, 0, 1, 1, 1, 1, 1]) * 100

    txs, tys, tzs = proj3d.proj_transform(xs, ys, zs, M)

    fig, ax = _test_proj_draw_axes(M, s=150)

    ax.scatter(txs, tys, s=300-tzs)
    ax.plot(txs, tys, c='r')
    for x, y, t in zip(txs, tys, ts):
        ax.text(x, y, t)

    ax.set_xlim(-200, 200)
    ax.set_ylim(-200, 200)


def test_rot():
    V = [1, 0, 0, 1]
    rotated_V = proj3d.rot_x(V, np.pi / 6)
    np.testing.assert_allclose(rotated_V, [1, 0, 0, 1])

    V = [0, 1, 0, 1]
    rotated_V = proj3d.rot_x(V, np.pi / 6)
    np.testing.assert_allclose(rotated_V, [0, np.sqrt(3) / 2, 0.5, 1])


def test_world():
    xmin, xmax = 100, 120
    ymin, ymax = -100, 100
    zmin, zmax = 0.1, 0.2
    M = proj3d.world_transformation(xmin, xmax, ymin, ymax, zmin, zmax)
    np.testing.assert_allclose(M,
                               [[5e-2, 0, 0, -5],
                                [0, 5e-3, 0, 5e-1],
                                [0, 0, 1e1, -1],
                                [0, 0, 0, 1]])


@mpl3d_image_comparison(['proj3d_lines_dists.png'])
def test_lines_dists():
    fig, ax = plt.subplots(figsize=(4, 6), subplot_kw=dict(aspect='equal'))

    xs = (0, 30)
    ys = (20, 150)
    ax.plot(xs, ys)
    p0, p1 = zip(xs, ys)

    xs = (0, 0, 20, 30)
    ys = (100, 150, 30, 200)
    ax.scatter(xs, ys)

    dist = proj3d._line2d_seg_dist(p0, p1, (xs[0], ys[0]))
    dist = proj3d._line2d_seg_dist(p0, p1, np.array((xs, ys)))
    for x, y, d in zip(xs, ys, dist):
        c = Circle((x, y), d, fill=0)
        ax.add_patch(c)

    ax.set_xlim(-50, 150)
    ax.set_ylim(0, 300)


def test_autoscale():
    fig, ax = plt.subplots(subplot_kw={"projection": "3d"})
    ax.margins(x=0, y=.1, z=.2)
    ax.plot([0, 1], [0, 1], [0, 1])
    assert ax.get_w_lims() == (0, 1, -.1, 1.1, -.2, 1.2)
    ax.autoscale(False)
    ax.set_autoscalez_on(True)
    ax.plot([0, 2], [0, 2], [0, 2])
    assert ax.get_w_lims() == (0, 1, -.1, 1.1, -.4, 2.4)


@mpl3d_image_comparison(['axes3d_ortho.png'], remove_text=False)
def test_axes3d_ortho():
    fig = plt.figure()
    ax = fig.gca(projection='3d')
    ax.set_proj_type('ortho')


@pytest.mark.parametrize('value', [np.inf, np.nan])
@pytest.mark.parametrize(('setter', 'side'), [
    ('set_xlim3d', 'left'),
    ('set_xlim3d', 'right'),
    ('set_ylim3d', 'bottom'),
    ('set_ylim3d', 'top'),
    ('set_zlim3d', 'bottom'),
    ('set_zlim3d', 'top'),
])
def test_invalid_axes_limits(setter, side, value):
    limit = {side: value}
    fig = plt.figure()
    obj = fig.add_subplot(111, projection='3d')
    with pytest.raises(ValueError):
        getattr(obj, setter)(**limit)


class TestVoxels:
    @mpl3d_image_comparison(['voxels-simple.png'])
    def test_simple(self):
        fig, ax = plt.subplots(subplot_kw={"projection": "3d"})

        x, y, z = np.indices((5, 4, 3))
        voxels = (x == y) | (y == z)
        ax.voxels(voxels)

    @mpl3d_image_comparison(['voxels-edge-style.png'])
    def test_edge_style(self):
        fig, ax = plt.subplots(subplot_kw={"projection": "3d"})

        x, y, z = np.indices((5, 5, 4))
        voxels = ((x - 2)**2 + (y - 2)**2 + (z-1.5)**2) < 2.2**2
        v = ax.voxels(voxels, linewidths=3, edgecolor='C1')

        # change the edge color of one voxel
        v[max(v.keys())].set_edgecolor('C2')

    @mpl3d_image_comparison(['voxels-named-colors.png'])
    def test_named_colors(self):
        """Test with colors set to a 3d object array of strings."""
        fig, ax = plt.subplots(subplot_kw={"projection": "3d"})

        x, y, z = np.indices((10, 10, 10))
        voxels = (x == y) | (y == z)
        voxels = voxels & ~(x * y * z < 1)
        colors = np.full((10, 10, 10), 'C0', dtype=np.object_)
        colors[(x < 5) & (y < 5)] = '0.25'
        colors[(x + z) < 10] = 'cyan'
        ax.voxels(voxels, facecolors=colors)

    @mpl3d_image_comparison(['voxels-rgb-data.png'])
    def test_rgb_data(self):
        """Test with colors set to a 4d float array of rgb data."""
        fig, ax = plt.subplots(subplot_kw={"projection": "3d"})

        x, y, z = np.indices((10, 10, 10))
        voxels = (x == y) | (y == z)
        colors = np.zeros((10, 10, 10, 3))
        colors[..., 0] = x / 9
        colors[..., 1] = y / 9
        colors[..., 2] = z / 9
        ax.voxels(voxels, facecolors=colors)

    @mpl3d_image_comparison(['voxels-alpha.png'])
    def test_alpha(self):
        fig, ax = plt.subplots(subplot_kw={"projection": "3d"})

        x, y, z = np.indices((10, 10, 10))
        v1 = x == y
        v2 = np.abs(x - y) < 2
        voxels = v1 | v2
        colors = np.zeros((10, 10, 10, 4))
        colors[v2] = [1, 0, 0, 0.5]
        colors[v1] = [0, 1, 0, 0.5]
        v = ax.voxels(voxels, facecolors=colors)

        assert type(v) is dict
        for coord, poly in v.items():
            assert voxels[coord], "faces returned for absent voxel"
            assert isinstance(poly, art3d.Poly3DCollection)

    @mpl3d_image_comparison(['voxels-xyz.png'], tol=0.01, remove_text=False)
    def test_xyz(self):
        fig, ax = plt.subplots(subplot_kw={"projection": "3d"})

        def midpoints(x):
            sl = ()
            for i in range(x.ndim):
                x = (x[sl + np.index_exp[:-1]] +
                     x[sl + np.index_exp[1:]]) / 2.0
                sl += np.index_exp[:]
            return x

        # prepare some coordinates, and attach rgb values to each
        r, g, b = np.indices((17, 17, 17)) / 16.0
        rc = midpoints(r)
        gc = midpoints(g)
        bc = midpoints(b)

        # define a sphere about [0.5, 0.5, 0.5]
        sphere = (rc - 0.5)**2 + (gc - 0.5)**2 + (bc - 0.5)**2 < 0.5**2

        # combine the color components
        colors = np.zeros(sphere.shape + (3,))
        colors[..., 0] = rc
        colors[..., 1] = gc
        colors[..., 2] = bc

        # and plot everything
        ax.voxels(r, g, b, sphere,
                  facecolors=colors,
                  edgecolors=np.clip(2*colors - 0.5, 0, 1),  # brighter
                  linewidth=0.5)

    def test_calling_conventions(self):
        x, y, z = np.indices((3, 4, 5))
        filled = np.ones((2, 3, 4))

        fig, ax = plt.subplots(subplot_kw={"projection": "3d"})

        # all the valid calling conventions
        for kw in (dict(), dict(edgecolor='k')):
            ax.voxels(filled, **kw)
            ax.voxels(filled=filled, **kw)
            ax.voxels(x, y, z, filled, **kw)
            ax.voxels(x, y, z, filled=filled, **kw)

        # duplicate argument
        with pytest.raises(TypeError, match='voxels'):
            ax.voxels(x, y, z, filled, filled=filled)
        # missing arguments
        with pytest.raises(TypeError, match='voxels'):
            ax.voxels(x, y)
        # x, y, z are positional only - this passes them on as attributes of
        # Poly3DCollection
        with pytest.raises(AttributeError):
            ax.voxels(filled=filled, x=x, y=y, z=z)


def test_line3d_set_get_data_3d():
    x, y, z = [0, 1], [2, 3], [4, 5]
    x2, y2, z2 = [6, 7], [8, 9], [10, 11]
    fig = plt.figure()
    ax = fig.add_subplot(111, projection='3d')
    lines = ax.plot(x, y, z)
    line = lines[0]
    np.testing.assert_array_equal((x, y, z), line.get_data_3d())
    line.set_data_3d(x2, y2, z2)
    np.testing.assert_array_equal((x2, y2, z2), line.get_data_3d())


@check_figures_equal(extensions=["png"])
def test_inverted(fig_test, fig_ref):
    # Plot then invert.
    ax = fig_test.add_subplot(projection="3d")
    ax.plot([1, 1, 10, 10], [1, 10, 10, 10], [1, 1, 1, 10])
    ax.invert_yaxis()
    # Invert then plot.
    ax = fig_ref.add_subplot(projection="3d")
    ax.invert_yaxis()
    ax.plot([1, 1, 10, 10], [1, 10, 10, 10], [1, 1, 1, 10])


def test_inverted_cla():
    # GitHub PR #5450. Setting autoscale should reset
    # axes to be non-inverted.
    fig, ax = plt.subplots(subplot_kw={"projection": "3d"})
    # 1. test that a new axis is not inverted per default
    assert not ax.xaxis_inverted()
    assert not ax.yaxis_inverted()
    assert not ax.zaxis_inverted()
    ax.set_xlim(1, 0)
    ax.set_ylim(1, 0)
    ax.set_zlim(1, 0)
    assert ax.xaxis_inverted()
    assert ax.yaxis_inverted()
    assert ax.zaxis_inverted()
    ax.cla()
    assert not ax.xaxis_inverted()
    assert not ax.yaxis_inverted()
    assert not ax.zaxis_inverted()


def test_ax3d_tickcolour():
    fig = plt.figure()
    ax = Axes3D(fig)

    ax.tick_params(axis='x', colors='red')
    ax.tick_params(axis='y', colors='red')
    ax.tick_params(axis='z', colors='red')
    fig.canvas.draw()

    for tick in ax.xaxis.get_major_ticks():
        assert tick.tick1line._color == 'red'
    for tick in ax.yaxis.get_major_ticks():
        assert tick.tick1line._color == 'red'
    for tick in ax.zaxis.get_major_ticks():
        assert tick.tick1line._color == 'red'


@check_figures_equal(extensions=["png"])
def test_ticklabel_format(fig_test, fig_ref):
    axs = fig_test.subplots(4, 5, subplot_kw={"projection": "3d"})
    for ax in axs.flat:
        ax.set_xlim(1e7, 1e7 + 10)
    for row, name in zip(axs, ["x", "y", "z", "both"]):
        row[0].ticklabel_format(
            axis=name, style="plain")
        row[1].ticklabel_format(
            axis=name, scilimits=(-2, 2))
        row[2].ticklabel_format(
            axis=name, useOffset=not mpl.rcParams["axes.formatter.useoffset"])
        row[3].ticklabel_format(
            axis=name, useLocale=not mpl.rcParams["axes.formatter.use_locale"])
        row[4].ticklabel_format(
            axis=name,
            useMathText=not mpl.rcParams["axes.formatter.use_mathtext"])

    def get_formatters(ax, names):
        return [getattr(ax, name).get_major_formatter() for name in names]

    axs = fig_ref.subplots(4, 5, subplot_kw={"projection": "3d"})
    for ax in axs.flat:
        ax.set_xlim(1e7, 1e7 + 10)
    for row, names in zip(
            axs, [["xaxis"], ["yaxis"], ["zaxis"], ["xaxis", "yaxis", "zaxis"]]
    ):
        for fmt in get_formatters(row[0], names):
            fmt.set_scientific(False)
        for fmt in get_formatters(row[1], names):
            fmt.set_powerlimits((-2, 2))
        for fmt in get_formatters(row[2], names):
            fmt.set_useOffset(not mpl.rcParams["axes.formatter.useoffset"])
        for fmt in get_formatters(row[3], names):
            fmt.set_useLocale(not mpl.rcParams["axes.formatter.use_locale"])
        for fmt in get_formatters(row[4], names):
            fmt.set_useMathText(
                not mpl.rcParams["axes.formatter.use_mathtext"])


@check_figures_equal(extensions=["png"])
def test_quiver3D_smoke(fig_test, fig_ref):
    pivot = "middle"
    # Make the grid
    x, y, z = np.meshgrid(
        np.arange(-0.8, 1, 0.2),
        np.arange(-0.8, 1, 0.2),
        np.arange(-0.8, 1, 0.8)
    )
    u = v = w = np.ones_like(x)

    for fig, length in zip((fig_ref, fig_test), (1, 1.0)):
        ax = fig.gca(projection="3d")
        ax.quiver(x, y, z, u, v, w, length=length, pivot=pivot)


@image_comparison(["minor_ticks.png"], style="mpl20")
def test_minor_ticks():
    ax = plt.figure().add_subplot(projection="3d")
    ax.set_xticks([0.25], minor=True)
    ax.set_xticklabels(["quarter"], minor=True)
    ax.set_yticks([0.33], minor=True)
    ax.set_yticklabels(["third"], minor=True)
    ax.set_zticks([0.50], minor=True)
    ax.set_zticklabels(["half"], minor=True)


<<<<<<< HEAD
@mpl3d_image_comparison(['errorbar3d_errorevery.png'], tol=0.03)
def test_errorbar3d_errorevery():
    """Tests errorevery functionality for 3d errorbars."""
    t = np.arange(0, 2*np.pi+.1, 0.01)
    x, y, z = np.sin(t), np.cos(3*t), np.sin(5*t)

    fig = plt.figure()
    ax = fig.gca(projection='3d')

    estep = 15
    i = np.arange(t.size)
    zuplims = (i % estep == 0) & (i // estep % 3 == 0)
    zlolims = (i % estep == 0) & (i // estep % 3 == 2)

    ax.errorbar(x, y, z, 0.2, zuplims=zuplims, zlolims=zlolims,
                errorevery=estep)


@mpl3d_image_comparison(['errorbar3d.png'], tol=0.03)
def test_errorbar3d():
    """Tests limits, color styling, and legend for 3d errorbars."""
    fig = plt.figure()
    ax = fig.gca(projection='3d')

    d = [1, 2, 3, 4, 5]
    e = [.5, .5, .5, .5, .5]
    ax.errorbar(x=d, y=d, z=d, xerr=e, yerr=e, zerr=e, capsize=3,
                zuplims=[False, True, False, True, True],
                zlolims=[True, False, False, True, False],
                yuplims=True,
                ecolor='purple', label='Error lines')
    ax.legend()
=======
@image_comparison(["equal_box_aspect.png"], style="mpl20")
def test_equal_box_aspect():
    from itertools import product, combinations

    fig = plt.figure()
    ax = fig.add_subplot(111, projection="3d")

    # Make data
    u = np.linspace(0, 2 * np.pi, 100)
    v = np.linspace(0, np.pi, 100)
    x = np.outer(np.cos(u), np.sin(v))
    y = np.outer(np.sin(u), np.sin(v))
    z = np.outer(np.ones_like(u), np.cos(v))

    # Plot the surface
    ax.plot_surface(x, y, z)

    # draw cube
    r = [-1, 1]
    for s, e in combinations(np.array(list(product(r, r, r))), 2):
        if np.sum(np.abs(s - e)) == r[1] - r[0]:
            ax.plot3D(*zip(s, e), color="b")

    # Make axes limits
    xyzlim = np.column_stack(
        [ax.get_xlim3d(), ax.get_ylim3d(), ax.get_zlim3d()]
    )
    XYZlim = [min(xyzlim[0]), max(xyzlim[1])]
    ax.set_xlim3d(XYZlim)
    ax.set_ylim3d(XYZlim)
    ax.set_zlim3d(XYZlim)
    ax.axis('off')
    ax.set_box_aspect((1, 1, 1))
>>>>>>> c5f89696
<|MERGE_RESOLUTION|>--- conflicted
+++ resolved
@@ -975,7 +975,6 @@
     ax.set_zticklabels(["half"], minor=True)
 
 
-<<<<<<< HEAD
 @mpl3d_image_comparison(['errorbar3d_errorevery.png'], tol=0.03)
 def test_errorbar3d_errorevery():
     """Tests errorevery functionality for 3d errorbars."""
@@ -1008,7 +1007,8 @@
                 yuplims=True,
                 ecolor='purple', label='Error lines')
     ax.legend()
-=======
+
+
 @image_comparison(["equal_box_aspect.png"], style="mpl20")
 def test_equal_box_aspect():
     from itertools import product, combinations
@@ -1041,5 +1041,4 @@
     ax.set_ylim3d(XYZlim)
     ax.set_zlim3d(XYZlim)
     ax.axis('off')
-    ax.set_box_aspect((1, 1, 1))
->>>>>>> c5f89696
+    ax.set_box_aspect((1, 1, 1))