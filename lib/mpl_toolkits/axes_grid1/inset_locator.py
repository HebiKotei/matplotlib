<<<<<<< HEAD
from __future__ import absolute_import, division, print_function, unicode_literals
=======
from __future__ import (absolute_import, division, print_function,
                        unicode_literals)
>>>>>>> d5f98765

import six

from matplotlib.offsetbox import AnchoredOffsetbox
 #from matplotlib.transforms import IdentityTransform

import matplotlib.transforms as mtrans
<<<<<<< HEAD
#from matplotlib.axes import Axes
=======
 #from matplotlib.axes import Axes
>>>>>>> d5f98765
from .mpl_axes import Axes

from matplotlib.transforms import Bbox, TransformedBbox, IdentityTransform

from matplotlib.patches import Patch
from matplotlib.path import Path

from matplotlib.patches import Rectangle


class InsetPosition(object):
    def __init__(self, parent, lbwh):
        self.parent = parent
        self.lbwh = lbwh  # position of the inset axes in
                          # the normalized coordinate of the parent axes

    def __call__(self, ax, renderer):
        bbox_parent = self.parent.get_position(original=False)
        trans = mtrans.BboxTransformTo(bbox_parent)
        bbox_inset = mtrans.Bbox.from_bounds(*self.lbwh)
        bb = mtrans.TransformedBbox(bbox_inset, trans)
        return bb


class AnchoredLocatorBase(AnchoredOffsetbox):
    def __init__(self, bbox_to_anchor, offsetbox, loc,
                 borderpad=0.5, bbox_transform=None):

        super(AnchoredLocatorBase, self).__init__(loc,
                                                  pad=0., child=None,
                                                  borderpad=borderpad,
                                                 bbox_to_anchor=bbox_to_anchor,
                                                 bbox_transform=bbox_transform)

    def draw(self, renderer):
        raise RuntimeError("No draw method should be called")

    def __call__(self, ax, renderer):

        fontsize = renderer.points_to_pixels(self.prop.get_size_in_points())
        self._update_offset_func(renderer, fontsize)

        width, height, xdescent, ydescent = self.get_extent(renderer)

        px, py = self.get_offset(width, height, 0, 0, renderer)
        bbox_canvas = mtrans.Bbox.from_bounds(px, py, width, height)
        tr = ax.figure.transFigure.inverted()
        bb = mtrans.TransformedBbox(bbox_canvas, tr)

        return bb

from . import axes_size as Size


<<<<<<< HEAD


from . import axes_size as Size

=======
>>>>>>> d5f98765
class AnchoredSizeLocator(AnchoredLocatorBase):
    def __init__(self, bbox_to_anchor, x_size, y_size, loc,
                 borderpad=0.5, bbox_transform=None):
        self.axes = None
        self.x_size = Size.from_any(x_size)
        self.y_size = Size.from_any(y_size)

        super(AnchoredSizeLocator, self).__init__(bbox_to_anchor, None, loc,
                                                 borderpad=borderpad,
                                                 bbox_transform=bbox_transform)

    def get_extent(self, renderer):

        x, y, w, h = self.get_bbox_to_anchor().bounds

        dpi = renderer.points_to_pixels(72.)

        r, a = self.x_size.get_size(renderer)
        width = w*r + a*dpi

        r, a = self.y_size.get_size(renderer)
        height = h*r + a*dpi
        xd, yd = 0, 0

        fontsize = renderer.points_to_pixels(self.prop.get_size_in_points())
        pad = self.pad * fontsize

        return width+2*pad, height+2*pad, xd+pad, yd+pad

    def __call__(self, ax, renderer):

        self.axes = ax
        return super(AnchoredSizeLocator, self).__call__(ax, renderer)


class AnchoredZoomLocator(AnchoredLocatorBase):
    def __init__(self, parent_axes, zoom, loc,
                  borderpad=0.5,
                 bbox_to_anchor=None,
                 bbox_transform=None):

        self.parent_axes = parent_axes
        self.zoom = zoom

        if bbox_to_anchor is None:
            bbox_to_anchor = parent_axes.bbox

        super(AnchoredZoomLocator, self).__init__(bbox_to_anchor, None, loc,
                                                 borderpad=borderpad,
                                                 bbox_transform=bbox_transform)

        self.axes = None

    def get_extent(self, renderer):

        bb = mtrans.TransformedBbox(self.axes.viewLim,
                                    self.parent_axes.transData)

        x, y, w, h = bb.bounds

        xd, yd = 0, 0

        fontsize = renderer.points_to_pixels(self.prop.get_size_in_points())
        pad = self.pad * fontsize

        return w*self.zoom+2*pad, h*self.zoom+2*pad, xd+pad, yd+pad

    def __call__(self, ax, renderer):
        self.axes = ax
        return super(AnchoredZoomLocator, self).__call__(ax, renderer)


class BboxPatch(Patch):
    def __init__(self, bbox, **kwargs):
        if "transform" in kwargs:
            raise ValueError("transform should not be set")

        kwargs["transform"] = IdentityTransform()
        Patch.__init__(self, **kwargs)
        self.bbox = bbox

    def get_path(self):
        x0, y0, x1, y1 = self.bbox.extents

        verts = [(x0, y0),
                 (x1, y0),
                 (x1, y1),
                 (x0, y1),
                 (x0, y0),
                 (0, 0)]

        codes = [Path.MOVETO,
                 Path.LINETO,
                 Path.LINETO,
                 Path.LINETO,
                 Path.LINETO,
                 Path.CLOSEPOLY]

        return Path(verts, codes)


class BboxConnector(Patch):

    @staticmethod
    def get_bbox_edge_pos(bbox, loc):
        x0, y0, x1, y1 = bbox.extents
        if loc == 1:
            return x1, y1
        elif loc == 2:
            return x0, y1
        elif loc == 3:
            return x0, y0
        elif loc == 4:
            return x1, y0

    @staticmethod
    def connect_bbox(bbox1, bbox2, loc1, loc2=None):
        if isinstance(bbox1, Rectangle):
            transform = bbox1.get_transfrom()
            bbox1 = Bbox.from_bounds(0, 0, 1, 1)
            bbox1 = TransformedBbox(bbox1, transform)

        if isinstance(bbox2, Rectangle):
            transform = bbox2.get_transform()
            bbox2 = Bbox.from_bounds(0, 0, 1, 1)
            bbox2 = TransformedBbox(bbox2, transform)

        if loc2 is None:
            loc2 = loc1

        x1, y1 = BboxConnector.get_bbox_edge_pos(bbox1, loc1)
        x2, y2 = BboxConnector.get_bbox_edge_pos(bbox2, loc2)

        verts = [[x1, y1], [x2, y2]]
        #Path()

        codes = [Path.MOVETO, Path.LINETO]

        return Path(verts, codes)

    def __init__(self, bbox1, bbox2, loc1, loc2=None, **kwargs):
        """
        *path* is a :class:`matplotlib.path.Path` object.

        Valid kwargs are:
        %(Patch)s

        .. seealso::

            :class:`Patch`
                For additional kwargs

        """
        if "transform" in kwargs:
            raise ValueError("transform should not be set")

        kwargs["transform"] = IdentityTransform()
        Patch.__init__(self, **kwargs)
        self.bbox1 = bbox1
        self.bbox2 = bbox2
        self.loc1 = loc1
        self.loc2 = loc2

    def get_path(self):
        return self.connect_bbox(self.bbox1, self.bbox2,
                                 self.loc1, self.loc2)


class BboxConnectorPatch(BboxConnector):

    def __init__(self, bbox1, bbox2, loc1a, loc2a, loc1b, loc2b, **kwargs):
        if "transform" in kwargs:
            raise ValueError("transform should not be set")
        BboxConnector.__init__(self, bbox1, bbox2, loc1a, loc2a, **kwargs)
        self.loc1b = loc1b
        self.loc2b = loc2b

    def get_path(self):
        path1 = self.connect_bbox(self.bbox1, self.bbox2, self.loc1, self.loc2)
        path2 = self.connect_bbox(self.bbox2, self.bbox1,
                                  self.loc2b, self.loc1b)
        path_merged = (list(path1.vertices) +
                       list(path2.vertices) +
                       [path1.vertices[0]])
        return Path(path_merged)


def _add_inset_axes(parent_axes, inset_axes):
    parent_axes.figure.add_axes(inset_axes)
    inset_axes.set_navigate(False)


def inset_axes(parent_axes, width, height, loc=1,
                bbox_to_anchor=None, bbox_transform=None,
                axes_class=None,
                axes_kwargs=None,
                **kwargs):

    if axes_class is None:
        axes_class = Axes

    if axes_kwargs is None:
        inset_axes = axes_class(parent_axes.figure, parent_axes.get_position())
    else:
        inset_axes = axes_class(parent_axes.figure, parent_axes.get_position(),
                               **axes_kwargs)

    if bbox_to_anchor is None:
        bbox_to_anchor = parent_axes.bbox

    axes_locator = AnchoredSizeLocator(bbox_to_anchor,
                                       width, height,
                                       loc=loc,
                                       bbox_transform=bbox_transform,
                                       **kwargs)

    inset_axes.set_axes_locator(axes_locator)

    _add_inset_axes(parent_axes, inset_axes)

    return inset_axes


def zoomed_inset_axes(parent_axes, zoom, loc=1,
                       bbox_to_anchor=None, bbox_transform=None,
                       axes_class=None,
                       axes_kwargs=None,
                       **kwargs):

    if axes_class is None:
        axes_class = Axes

    if axes_kwargs is None:
        inset_axes = axes_class(parent_axes.figure, parent_axes.get_position())
    else:
        inset_axes = axes_class(parent_axes.figure, parent_axes.get_position(),
                               **axes_kwargs)

    axes_locator = AnchoredZoomLocator(parent_axes, zoom=zoom, loc=loc,
                                       bbox_to_anchor=bbox_to_anchor,
                                       bbox_transform=bbox_transform,
                                       **kwargs)
    inset_axes.set_axes_locator(axes_locator)

    _add_inset_axes(parent_axes, inset_axes)

    return inset_axes


def mark_inset(parent_axes, inset_axes, loc1, loc2, **kwargs):
    rect = TransformedBbox(inset_axes.viewLim, parent_axes.transData)

<<<<<<< HEAD
   return pp, p1, p2
=======
    pp = BboxPatch(rect, **kwargs)
    parent_axes.add_patch(pp)

    p1 = BboxConnector(inset_axes.bbox, rect, loc1=loc1, **kwargs)
    inset_axes.add_patch(p1)
    p1.set_clip_on(False)
    p2 = BboxConnector(inset_axes.bbox, rect, loc1=loc2, **kwargs)
    inset_axes.add_patch(p2)
    p2.set_clip_on(False)

    return pp, p1, p2
>>>>>>> d5f98765
<|MERGE_RESOLUTION|>--- conflicted
+++ resolved
@@ -1,9 +1,5 @@
-<<<<<<< HEAD
-from __future__ import absolute_import, division, print_function, unicode_literals
-=======
 from __future__ import (absolute_import, division, print_function,
                         unicode_literals)
->>>>>>> d5f98765
 
 import six
 
@@ -11,11 +7,7 @@
  #from matplotlib.transforms import IdentityTransform
 
 import matplotlib.transforms as mtrans
-<<<<<<< HEAD
-#from matplotlib.axes import Axes
-=======
  #from matplotlib.axes import Axes
->>>>>>> d5f98765
 from .mpl_axes import Axes
 
 from matplotlib.transforms import Bbox, TransformedBbox, IdentityTransform
@@ -70,13 +62,6 @@
 from . import axes_size as Size
 
 
-<<<<<<< HEAD
-
-
-from . import axes_size as Size
-
-=======
->>>>>>> d5f98765
 class AnchoredSizeLocator(AnchoredLocatorBase):
     def __init__(self, bbox_to_anchor, x_size, y_size, loc,
                  borderpad=0.5, bbox_transform=None):
@@ -329,9 +314,6 @@
 def mark_inset(parent_axes, inset_axes, loc1, loc2, **kwargs):
     rect = TransformedBbox(inset_axes.viewLim, parent_axes.transData)
 
-<<<<<<< HEAD
-   return pp, p1, p2
-=======
     pp = BboxPatch(rect, **kwargs)
     parent_axes.add_patch(pp)
 
@@ -342,5 +324,4 @@
     inset_axes.add_patch(p2)
     p2.set_clip_on(False)
 
-    return pp, p1, p2
->>>>>>> d5f98765
+    return pp, p1, p2