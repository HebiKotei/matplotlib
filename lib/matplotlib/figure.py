"""
The figure module provides the top-level
:class:`~matplotlib.artist.Artist`, the :class:`Figure`, which
contains all the plot elements.  The following classes are defined

:class:`SubplotParams`
    control the default spacing of the subplots

:class:`Figure`
    Top level container for all plot elements.

"""

from __future__ import (absolute_import, division, print_function,
                        unicode_literals)

import six

import logging
import warnings

import numpy as np

from matplotlib import rcParams
from matplotlib import docstring
from matplotlib import __version__ as _mpl_version

import matplotlib.artist as martist
from matplotlib.artist import Artist, allow_rasterization

import matplotlib.cbook as cbook

from matplotlib.cbook import Stack, iterable

from matplotlib import image as mimage
from matplotlib.image import FigureImage

import matplotlib.colorbar as cbar

from matplotlib.axes import Axes, SubplotBase, subplot_class_factory
from matplotlib.blocking_input import BlockingMouseInput, BlockingKeyMouseInput
from matplotlib.gridspec import GridSpec
import matplotlib.legend as mlegend
from matplotlib.patches import Rectangle
from matplotlib.projections import (get_projection_names,
                                    process_projection_requirements)
from matplotlib.text import Text, _process_text_args
from matplotlib.transforms import (Affine2D, Bbox, BboxTransformTo,
                                   TransformedBbox)
import matplotlib._layoutbox as layoutbox
from matplotlib.backend_bases import NonGuiException

_log = logging.getLogger(__name__)

docstring.interpd.update(projection_names=get_projection_names())


def _stale_figure_callback(self, val):
    if self.figure:
        self.figure.stale = val


class AxesStack(Stack):
    """
    Specialization of the Stack to handle all tracking of Axes in a Figure.
    This stack stores ``key, (ind, axes)`` pairs, where:

        * **key** should be a hash of the args and kwargs
          used in generating the Axes.
        * **ind** is a serial number for tracking the order
          in which axes were added.

    The AxesStack is a callable, where ``ax_stack()`` returns
    the current axes. Alternatively the :meth:`current_key_axes` will
    return the current key and associated axes.

    """
    def __init__(self):
        Stack.__init__(self)
        self._ind = 0

    def as_list(self):
        """
        Return a list of the Axes instances that have been added to the figure
        """
        ia_list = [a for k, a in self._elements]
        ia_list.sort()
        return [a for i, a in ia_list]

    def get(self, key):
        """
        Return the Axes instance that was added with *key*.
        If it is not present, return None.
        """
        item = dict(self._elements).get(key)
        if item is None:
            return None
        cbook.warn_deprecated(
            "2.1",
            "Adding an axes using the same arguments as a previous axes "
            "currently reuses the earlier instance.  In a future version, "
            "a new instance will always be created and returned.  Meanwhile, "
            "this warning can be suppressed, and the future behavior ensured, "
            "by passing a unique label to each axes instance.")
        return item[1]

    def _entry_from_axes(self, e):
        ind, k = {a: (ind, k) for k, (ind, a) in self._elements}[e]
        return (k, (ind, e))

    def remove(self, a):
        """Remove the axes from the stack."""
        Stack.remove(self, self._entry_from_axes(a))

    def bubble(self, a):
        """
        Move the given axes, which must already exist in the
        stack, to the top.
        """
        return Stack.bubble(self, self._entry_from_axes(a))

    def add(self, key, a):
        """
        Add Axes *a*, with key *key*, to the stack, and return the stack.

        If *key* is unhashable, replace it by a unique, arbitrary object.

        If *a* is already on the stack, don't add it again, but
        return *None*.
        """
        # All the error checking may be unnecessary; but this method
        # is called so seldom that the overhead is negligible.
        if not isinstance(a, Axes):
            raise ValueError("second argument, {!r}, is not an Axes".format(a))
        try:
            hash(key)
        except TypeError:
            key = object()

        a_existing = self.get(key)
        if a_existing is not None:
            Stack.remove(self, (key, a_existing))
            warnings.warn(
                "key {!r} already existed; Axes is being replaced".format(key))
            # I don't think the above should ever happen.

        if a in self:
            return None
        self._ind += 1
        return Stack.push(self, (key, (self._ind, a)))

    def current_key_axes(self):
        """
        Return a tuple of ``(key, axes)`` for the active axes.

        If no axes exists on the stack, then returns ``(None, None)``.
        """
        if not len(self._elements):
            return self._default, self._default
        else:
            key, (index, axes) = self._elements[self._pos]
            return key, axes

    def __call__(self):
        return self.current_key_axes()[1]

    def __contains__(self, a):
        return a in self.as_list()


class SubplotParams(object):
    """
    A class to hold the parameters for a subplot.
    """
    def __init__(self, left=None, bottom=None, right=None, top=None,
                 wspace=None, hspace=None):
        """
        All dimensions are fractions of the figure width or height.
        Defaults are given by :rc:`figure.subplot.[name]`.

        Parameters
        ----------
        left : float
            The left side of the subplots of the figure.

        right : float
            The right side of the subplots of the figure.

        bottom : float
            The bottom of the subplots of the figure.

        top : float
            The top of the subplots of the figure.

        wspace : float
            The amount of width reserved for space between subplots,
            expressed as a fraction of the average axis width.

        hspace : float
            The amount of height reserved for space between subplots,
            expressed as a fraction of the average axis height.
        """
        self.validate = True
        self.update(left, bottom, right, top, wspace, hspace)

    def update(self, left=None, bottom=None, right=None, top=None,
               wspace=None, hspace=None):
        """
        Update the dimensions of the passed parameters. *None* means unchanged.
        """
        thisleft = getattr(self, 'left', None)
        thisright = getattr(self, 'right', None)
        thistop = getattr(self, 'top', None)
        thisbottom = getattr(self, 'bottom', None)
        thiswspace = getattr(self, 'wspace', None)
        thishspace = getattr(self, 'hspace', None)

        self._update_this('left', left)
        self._update_this('right', right)
        self._update_this('bottom', bottom)
        self._update_this('top', top)
        self._update_this('wspace', wspace)
        self._update_this('hspace', hspace)

        def reset():
            self.left = thisleft
            self.right = thisright
            self.top = thistop
            self.bottom = thisbottom
            self.wspace = thiswspace
            self.hspace = thishspace

        if self.validate:
            if self.left >= self.right:
                reset()
                raise ValueError('left cannot be >= right')

            if self.bottom >= self.top:
                reset()
                raise ValueError('bottom cannot be >= top')

    def _update_this(self, s, val):
        if val is None:
            val = getattr(self, s, None)
            if val is None:
                key = 'figure.subplot.' + s
                val = rcParams[key]

        setattr(self, s, val)


class Figure(Artist):
    """
    The top level container for all the plot elements.

    The Figure instance supports callbacks through a *callbacks* attribute
    which is a `.CallbackRegistry` instance.  The events you can connect to
    are 'dpi_changed', and the callback will be called with ``func(fig)`` where
    fig is the `Figure` instance.

    Attributes
    ----------
    patch
        The `.Rectangle` instance representing the figure patch.

    suppressComposite
        For multiple figure images, the figure will make composite images
        depending on the renderer option_image_nocomposite function.  If
        *suppressComposite* is a boolean, this will override the renderer.
    """

    def __str__(self):
        return "Figure(%gx%g)" % tuple(self.bbox.size)

    def __repr__(self):
        return "<{clsname} size {h:g}x{w:g} with {naxes} Axes>".format(
            clsname=self.__class__.__name__,
            h=self.bbox.size[0], w=self.bbox.size[1],
            naxes=len(self.axes),
        )

    def __init__(self,
                 figsize=None,
                 dpi=None,
                 facecolor=None,
                 edgecolor=None,
                 linewidth=0.0,
                 frameon=None,
                 subplotpars=None,  # default to rc
                 tight_layout=None,  # default to rc figure.autolayout
                 constrained_layout=None,  # default to rc
                                          #figure.constrained_layout.use
                 ):
        """
        Parameters
        ----------
        figsize : 2-tuple of floats, default: :rc:`figure.figsize`
            Figure dimension ``(width, height)`` in inches.

        dpi : float, default: :rc:`figure.dpi`
            Dots per inch.

        facecolor : default: :rc:`figure.facecolor`
            The figure patch facecolor.

        edgecolor : default: :rc:`figure.edgecolor`
            The figure patch edge color.

        linewidth : float
            The linewidth of the frame (i.e. the edge linewidth of the figure
            patch).

        frameon : bool, default: :rc:`figure.frameon`
            If ``False``, suppress drawing the figure frame.

        subplotpars : :class:`SubplotParams`
            Subplot parameters. If not given, the default subplot
            parameters :rc:`figure.subplot.*` are used.

        tight_layout : bool or dict, default: :rc:`figure.autolayout`
            If ``False`` use *subplotpars*. If ``True`` adjust subplot
            parameters using `.tight_layout` with default padding.
            When providing a dict containing the keys ``pad``, ``w_pad``,
            ``h_pad``, and ``rect``, the default `.tight_layout` paddings
            will be overridden.

        constrained_layout : bool
            If ``True`` use constrained layout to adjust positioning of plot
            elements.  Like ``tight_layout``, but designed to be more
            flexible.  See
            :doc:`/tutorials/intermediate/constrainedlayout_guide`
            for examples.  (Note: does not work with :meth:`.subplot` or
            :meth:`.subplot2grid`.)
            Defaults to :rc:`figure.constrained_layout.use`.
        """
        Artist.__init__(self)
        # remove the non-figure artist _axes property
        # as it makes no sense for a figure to be _in_ an axes
        # this is used by the property methods in the artist base class
        # which are over-ridden in this class
        del self._axes
        self.callbacks = cbook.CallbackRegistry()

        if figsize is None:
            figsize = rcParams['figure.figsize']
        if dpi is None:
            dpi = rcParams['figure.dpi']
        if facecolor is None:
            facecolor = rcParams['figure.facecolor']
        if edgecolor is None:
            edgecolor = rcParams['figure.edgecolor']
        if frameon is None:
            frameon = rcParams['figure.frameon']

        if not np.isfinite(figsize).all():
            raise ValueError('figure size must be finite not '
                             '{}'.format(figsize))
        self.bbox_inches = Bbox.from_bounds(0, 0, *figsize)

        self.dpi_scale_trans = Affine2D().scale(dpi, dpi)
        # do not use property as it will trigger
        self._dpi = dpi
        self.bbox = TransformedBbox(self.bbox_inches, self.dpi_scale_trans)

        self.frameon = frameon

        self.transFigure = BboxTransformTo(self.bbox)

        self.patch = Rectangle(
            xy=(0, 0), width=1, height=1,
            facecolor=facecolor, edgecolor=edgecolor, linewidth=linewidth)
        self._set_artist_props(self.patch)
        self.patch.set_aa(False)

        self._hold = rcParams['axes.hold']
        if self._hold is None:
            self._hold = True

        self.canvas = None
        self._suptitle = None

        if subplotpars is None:
            subplotpars = SubplotParams()

        self.subplotpars = subplotpars
        # constrained_layout:
        self._layoutbox = None
        # set in set_constrained_layout_pads()
        self.set_constrained_layout(constrained_layout)

        self.set_tight_layout(tight_layout)

        self._axstack = AxesStack()  # track all figure axes and current axes
        self.clf()
        self._cachedRenderer = None

        # groupers to keep track of x and y labels we want to align.
        # see self.align_xlabels and self.align_ylabels and
        # axis._get_tick_boxes_siblings
        self._align_xlabel_grp = cbook.Grouper()
        self._align_ylabel_grp = cbook.Grouper()

<<<<<<< HEAD
=======
    @property
    @cbook.deprecated("2.1", alternative="`.Figure.patch`")
    def figurePatch(self):
        return self.patch

>>>>>>> ebc3aa02
    # TODO: I'd like to dynamically add the _repr_html_ method
    # to the figure in the right context, but then IPython doesn't
    # use it, for some reason.

    def _repr_html_(self):
        # We can't use "isinstance" here, because then we'd end up importing
        # webagg unconditiionally.
        if (self.canvas is not None and
                'WebAgg' in self.canvas.__class__.__name__):
            from matplotlib.backends import backend_webagg
            return backend_webagg.ipython_inline_display(self)

    def show(self, warn=True):
        """
        If using a GUI backend with pyplot, display the figure window.

        If the figure was not created using
        :func:`~matplotlib.pyplot.figure`, it will lack a
        :class:`~matplotlib.backend_bases.FigureManagerBase`, and
        will raise an AttributeError.

        Parameters
        ----------
        warm : bool
            If ``True``, issue warning when called on a non-GUI backend

        Notes
        -----
        For non-GUI backends, this does nothing, in which case a warning will
        be issued if *warn* is ``True`` (default).
        """
        try:
            manager = getattr(self.canvas, 'manager')
        except AttributeError as err:
            raise AttributeError("%s\n"
                                 "Figure.show works only "
                                 "for figures managed by pyplot, normally "
                                 "created by pyplot.figure()." % err)

        if manager is not None:
            try:
                manager.show()
                return
            except NonGuiException:
                pass
        if warn:
            import warnings
            warnings.warn(
                "matplotlib is currently using a non-GUI backend, "
                "so cannot show the figure")

    def _get_axes(self):
        return self._axstack.as_list()

    axes = property(fget=_get_axes,
                    doc="List of axes in the Figure. You can access the "
                        "axes in the Figure through this list. "
                        "Do not modify the list itself. Instead, use "
                        "`~Figure.add_axes`, `~.Figure.subplot` or "
                        "`~.Figure.delaxes` to add or remove an axes.")

    def _get_dpi(self):
        return self._dpi

    def _set_dpi(self, dpi, forward=True):
        """
        Parameters
        ----------
        dpi : float

        forward : bool
            Passed on to `~.Figure.set_size_inches`
        """
        self._dpi = dpi
        self.dpi_scale_trans.clear().scale(dpi, dpi)
        w, h = self.get_size_inches()
        self.set_size_inches(w, h, forward=forward)
        self.callbacks.process('dpi_changed', self)

    dpi = property(_get_dpi, _set_dpi, doc="The resolution in dots per inch.")

    def get_tight_layout(self):
        """Return whether `.tight_layout` is called when drawing."""
        return self._tight

    def set_tight_layout(self, tight):
        """
        Set whether and how `.tight_layout` is called when drawing.

        Parameters
        ----------
        tight : bool or dict with keys "pad", "w_pad", "h_pad", "rect" or None
            If a bool, sets whether to call `.tight_layout` upon drawing.
            If ``None``, use the ``figure.autolayout`` rcparam instead.
            If a dict, pass it as kwargs to `.tight_layout`, overriding the
            default paddings.

            ..
                ACCEPTS: [ bool
                         | dict with keys "pad", "w_pad", "h_pad", "rect"
                         | None ]
        """
        if tight is None:
            tight = rcParams['figure.autolayout']
        self._tight = bool(tight)
        self._tight_parameters = tight if isinstance(tight, dict) else {}
        self.stale = True

    def get_constrained_layout(self):
        """
        Return a boolean: True means constrained layout is being used.

        See :doc:`/tutorials/intermediate/constrainedlayout_guide`.
        """
        return self._constrained

    def set_constrained_layout(self, constrained):
        """
        Set whether ``constrained_layout`` is used upon drawing. If None,
        the rcParams['figure.constrained_layout.use'] value will be used.

        When providing a dict containing the keys `w_pad`, `h_pad`
        the default ``constrained_layout`` paddings will be
        overridden.  These pads are in inches and default to 3.0/72.0.
        ``w_pad`` is the width padding and ``h_pad`` is the height padding.

        ACCEPTS: [True | False | dict | None ]

        See :doc:`/tutorials/intermediate/constrainedlayout_guide`.
        """
        self._constrained_layout_pads = dict()
        self._constrained_layout_pads['w_pad'] = None
        self._constrained_layout_pads['h_pad'] = None
        self._constrained_layout_pads['wspace'] = None
        self._constrained_layout_pads['hspace'] = None
        if constrained is None:
            constrained = rcParams['figure.constrained_layout.use']
        self._constrained = bool(constrained)
        if isinstance(constrained, dict):
            self.set_constrained_layout_pads(**constrained)
        else:
            self.set_constrained_layout_pads()

        self.stale = True

    def set_constrained_layout_pads(self, **kwargs):
        """
        Set padding for ``constrained_layout``.  Note the kwargs can be passed
        as a dictionary ``fig.set_constrained_layout(**paddict)``.

        See :doc:`/tutorials/intermediate/constrainedlayout_guide`.

        Parameters
        ----------

        w_pad : scalar
            Width padding in inches.  This is the pad around axes
            and is meant to make sure there is enough room for fonts to
            look good.  Defaults to 3 pts = 0.04167 inches

        h_pad : scalar
            Height padding in inches. Defaults to 3 pts.

        wspace: scalar
            Width padding between subplots, expressed as a fraction of the
            subplot width.  The total padding ends up being w_pad + wspace.

        hspace: scalar
            Height padding between subplots, expressed as a fraction of the
            subplot width. The total padding ends up being h_pad + hspace.

        """

        todo = ['w_pad', 'h_pad', 'wspace', 'hspace']
        for td in todo:
            if td in kwargs and kwargs[td] is not None:
                self._constrained_layout_pads[td] = kwargs[td]
            else:
                self._constrained_layout_pads[td] = (
                    rcParams['figure.constrained_layout.' + td])

    def get_constrained_layout_pads(self, relative=False):
        """
        Get padding for ``constrained_layout``.

        Returns a list of `w_pad, h_pad` in inches and
        `wspace` and `hspace` as fractions of the subplot.

        See :doc:`/tutorials/intermediate/constrainedlayout_guide`.

        Parameters
        ----------

        relative : boolean
            If `True`, then convert from inches to figure relative.
        """
        w_pad = self._constrained_layout_pads['w_pad']
        h_pad = self._constrained_layout_pads['h_pad']
        wspace = self._constrained_layout_pads['wspace']
        hspace = self._constrained_layout_pads['hspace']

        if relative and ((w_pad is not None) or (h_pad is not None)):
            renderer0 = layoutbox.get_renderer(self)
            dpi = renderer0.dpi
            w_pad = w_pad * dpi / renderer0.width
            h_pad = h_pad * dpi / renderer0.height

        return w_pad, h_pad, wspace, hspace

    def autofmt_xdate(self, bottom=0.2, rotation=30, ha='right', which=None):
        """
        Date ticklabels often overlap, so it is useful to rotate them
        and right align them.  Also, a common use case is a number of
        subplots with shared xaxes where the x-axis is date data.  The
        ticklabels are often long, and it helps to rotate them on the
        bottom subplot and turn them off on other subplots, as well as
        turn off xlabels.

        Parameters
        ----------
        bottom : scalar
            The bottom of the subplots for :meth:`subplots_adjust`.

        rotation : angle in degrees
            The rotation of the xtick labels.

        ha : string
            The horizontal alignment of the xticklabels.

        which : {None, 'major', 'minor', 'both'}
            Selects which ticklabels to rotate. Default is None which works
            the same as major.
        """
        allsubplots = all(hasattr(ax, 'is_last_row') for ax in self.axes)
        if len(self.axes) == 1:
            for label in self.axes[0].get_xticklabels(which=which):
                label.set_ha(ha)
                label.set_rotation(rotation)
        else:
            if allsubplots:
                for ax in self.get_axes():
                    if ax.is_last_row():
                        for label in ax.get_xticklabels(which=which):
                            label.set_ha(ha)
                            label.set_rotation(rotation)
                    else:
                        for label in ax.get_xticklabels(which=which):
                            label.set_visible(False)
                        ax.set_xlabel('')

        if allsubplots:
            self.subplots_adjust(bottom=bottom)
        self.stale = True

    def get_children(self):
        """Get a list of artists contained in the figure."""
        children = [self.patch]
        children.extend(self.artists)
        children.extend(self.axes)
        children.extend(self.lines)
        children.extend(self.patches)
        children.extend(self.texts)
        children.extend(self.images)
        children.extend(self.legends)
        return children

    def contains(self, mouseevent):
        """
        Test whether the mouse event occurred on the figure.

        Returns
        -------
            bool, {}
        """
        if callable(self._contains):
            return self._contains(self, mouseevent)
        inside = self.bbox.contains(mouseevent.x, mouseevent.y)
        return inside, {}

    def get_window_extent(self, *args, **kwargs):
        """
        Return the figure bounding box in display space. Arguments are ignored.
        """
        return self.bbox

    def suptitle(self, t, **kwargs):
        """
        Add a centered title to the figure.

        kwargs are :class:`matplotlib.text.Text` properties.  Using figure
        coordinates, the defaults are:

          x : 0.5
            The x location of the text in figure coords

          y : 0.98
            The y location of the text in figure coords

          horizontalalignment : 'center'
            The horizontal alignment of the text

          verticalalignment : 'top'
            The vertical alignment of the text

        If the `fontproperties` keyword argument is given then the
        rcParams defaults for `fontsize` (`figure.titlesize`) and
        `fontweight` (`figure.titleweight`) will be ignored in favour
        of the `FontProperties` defaults.

        A :class:`matplotlib.text.Text` instance is returned.

        Example::

          fig.suptitle('this is the figure title', fontsize=12)
        """
        x = kwargs.pop('x', 0.5)
        y = kwargs.pop('y', 0.98)

        if ('horizontalalignment' not in kwargs) and ('ha' not in kwargs):
            kwargs['horizontalalignment'] = 'center'
        if ('verticalalignment' not in kwargs) and ('va' not in kwargs):
            kwargs['verticalalignment'] = 'top'

        if 'fontproperties' not in kwargs:
            if 'fontsize' not in kwargs and 'size' not in kwargs:
                kwargs['size'] = rcParams['figure.titlesize']
            if 'fontweight' not in kwargs and 'weight' not in kwargs:
                kwargs['weight'] = rcParams['figure.titleweight']

        sup = self.text(x, y, t, **kwargs)
        if self._suptitle is not None:
            self._suptitle.set_text(t)
            self._suptitle.set_position((x, y))
            self._suptitle.update_from(sup)
            sup.remove()
        else:
            self._suptitle = sup
        if self._layoutbox is not None:
            # assign a layout box to the suptitle...
            figlb = self._layoutbox
            self._suptitle._layoutbox = layoutbox.LayoutBox(
                                            parent=figlb,
                                            name=figlb.name+'.suptitle')
            for child in figlb.children:
                if not (child == self._suptitle._layoutbox):
                    w_pad, h_pad, wspace, hspace =  \
                            self.get_constrained_layout_pads(
                                    relative=True)
                    layoutbox.vstack([self._suptitle._layoutbox, child],
                                     padding=h_pad*2., strength='required')
        self.stale = True
        return self._suptitle

    def set_canvas(self, canvas):
        """
        Set the canvas that contains the figure

        ACCEPTS: a FigureCanvas instance
        """
        self.canvas = canvas

    @cbook.deprecated("2.0")
    def hold(self, b=None):
        """
        Set the hold state.  If hold is None (default), toggle the
        hold state.  Else set the hold state to boolean value b.

        e.g.::

            hold()      # toggle hold
            hold(True)  # hold is on
            hold(False) # hold is off

        All "hold" machinery is deprecated.
        """
        if b is None:
            self._hold = not self._hold
        else:
            self._hold = b

    def figimage(self, X, xo=0, yo=0, alpha=None, norm=None, cmap=None,
                 vmin=None, vmax=None, origin=None, resize=False, **kwargs):
        """
        Add a non-resampled image to the figure.

        The image is attached to the lower or upper left corner depending on
        *origin*.

        Parameters
        ----------
        X
            The image data. This is an array of one of the following shapes:

            - MxN: luminance (grayscale) values
            - MxNx3: RGB values
            - MxNx4: RGBA values

        xo, yo : int
            The *x*/*y* image offset in pixels.

        alpha : None or float
            The alpha blending value.

        norm : :class:`matplotlib.colors.Normalize`
            A :class:`.Normalize` instance to map the luminance to the
            interval [0, 1].

        cmap : str or :class:`matplotlib.colors.Colormap`
            The colormap to use. Default: :rc:`image.cmap`.

        vmin, vmax : scalar
            If *norm* is not given, these values set the data limits for the
            colormap.

        origin : {'upper', 'lower'}
            Indicates where the [0, 0] index of the array is in the upper left
            or lower left corner of the axes. Defaults to :rc:`image.origin`.

        resize : bool
            If *True*, resize the figure to match the given image size.

        Returns
        -------
        :class:`matplotlib.image.FigureImage`

        Other Parameters
        ----------------
        **kwargs
            Additional kwargs are `.Artist` kwargs passed on to `.FigureImage`.

        Notes
        -----
        figimage complements the axes image
        (:meth:`~matplotlib.axes.Axes.imshow`) which will be resampled
        to fit the current axes.  If you want a resampled image to
        fill the entire figure, you can define an
        :class:`~matplotlib.axes.Axes` with extent [0,0,1,1].


        Examples::

            f = plt.figure()
            nx = int(f.get_figwidth() * f.dpi)
            ny = int(f.get_figheight() * f.dpi)
            data = np.random.random((ny, nx))
            f.figimage(data)
            plt.show()

        """

        if not self._hold:
            self.clf()

        if resize:
            dpi = self.get_dpi()
            figsize = [x / dpi for x in (X.shape[1], X.shape[0])]
            self.set_size_inches(figsize, forward=True)

        im = FigureImage(self, cmap, norm, xo, yo, origin, **kwargs)
        im.stale_callback = _stale_figure_callback

        im.set_array(X)
        im.set_alpha(alpha)
        if norm is None:
            im.set_clim(vmin, vmax)
        self.images.append(im)
        im._remove_method = lambda h: self.images.remove(h)
        self.stale = True
        return im

    def set_size_inches(self, w, h=None, forward=True):
        """Set the figure size in inches (1in == 2.54cm)

        Usage ::

             fig.set_size_inches(w, h)  # OR
             fig.set_size_inches((w, h))

        optional kwarg *forward=True* will cause the canvas size to be
        automatically updated; e.g., you can resize the figure window
        from the shell

        ACCEPTS: a w, h tuple with w, h in inches

        See Also
        --------
        matplotlib.Figure.get_size_inches
        """

        # the width and height have been passed in as a tuple to the first
        # argument, so unpack them
        if h is None:
            w, h = w
        if not all(np.isfinite(_) for _ in (w, h)):
            raise ValueError('figure size must be finite not '
                             '({}, {})'.format(w, h))
        self.bbox_inches.p1 = w, h

        if forward:
            canvas = getattr(self, 'canvas')
            if canvas is not None:
                ratio = getattr(self.canvas, '_dpi_ratio', 1)
                dpival = self.dpi / ratio
                canvasw = w * dpival
                canvash = h * dpival
                manager = getattr(self.canvas, 'manager', None)
                if manager is not None:
                    manager.resize(int(canvasw), int(canvash))
        self.stale = True

    def get_size_inches(self):
        """
        Returns the current size of the figure in inches.

        Returns
        -------
        size : ndarray
           The size (width, height) of the figure in inches.

        See Also
        --------
        matplotlib.Figure.set_size_inches
        """
        return np.array(self.bbox_inches.p1)

    def get_edgecolor(self):
        """Get the edge color of the Figure rectangle."""
        return self.patch.get_edgecolor()

    def get_facecolor(self):
        """Get the face color of the Figure rectangle."""
        return self.patch.get_facecolor()

    def get_figwidth(self):
        """Return the figure width as a float."""
        return self.bbox_inches.width

    def get_figheight(self):
        """Return the figure height as a float."""
        return self.bbox_inches.height

    def get_dpi(self):
        """Return the resolution in dots per inch as a float."""
        return self.dpi

    def get_frameon(self):
        """Return whether the figure frame will be drawn."""
        return self.frameon

    def set_edgecolor(self, color):
        """
        Set the edge color of the Figure rectangle.

        ACCEPTS: any matplotlib color - see help(colors)
        """
        self.patch.set_edgecolor(color)

    def set_facecolor(self, color):
        """
        Set the face color of the Figure rectangle.

        ACCEPTS: any matplotlib color - see help(colors)
        """
        self.patch.set_facecolor(color)

    def set_dpi(self, val):
        """
        Set the dots-per-inch of the figure.

        ACCEPTS: float
        """
        self.dpi = val
        self.stale = True

    def set_figwidth(self, val, forward=True):
        """
        Set the width of the figure in inches.

        ACCEPTS: float
        """
        self.set_size_inches(val, self.get_figheight(), forward=forward)

    def set_figheight(self, val, forward=True):
        """
        Set the height of the figure in inches.

        ACCEPTS: float
        """
        self.set_size_inches(self.get_figwidth(), val, forward=forward)

    def set_frameon(self, b):
        """
        Set whether the figure frame (background) is displayed or invisible

        ACCEPTS: boolean
        """
        self.frameon = b
        self.stale = True

    def delaxes(self, ax):
        """
        Remove the `.Axes` *ax* from the figure and update the current axes.
        """
        self._axstack.remove(ax)
        for func in self._axobservers:
            func(self)
        self.stale = True

    def _make_key(self, *args, **kwargs):
        """Make a hashable key out of args and kwargs."""

        def fixitems(items):
            # items may have arrays and lists in them, so convert them
            # to tuples for the key
            ret = []
            for k, v in items:
                # some objects can define __getitem__ without being
                # iterable and in those cases the conversion to tuples
                # will fail. So instead of using the iterable(v) function
                # we simply try and convert to a tuple, and proceed if not.
                try:
                    v = tuple(v)
                except Exception:
                    pass
                ret.append((k, v))
            return tuple(ret)

        def fixlist(args):
            ret = []
            for a in args:
                if iterable(a):
                    a = tuple(a)
                ret.append(a)
            return tuple(ret)

        key = fixlist(args), fixitems(six.iteritems(kwargs))
        return key

    def add_axes(self, *args, **kwargs):
        """
        Add an axes to the figure.

        Call signature::

            add_axes(rect, projection=None, polar=False, **kwargs)

        Parameters
        ----------
        rect : sequence of float
            The dimensions [left, bottom, width, height] of the new axes. All
            quantities are in fractions of figure width and height.

        projection : {None, 'aitoff', 'hammer', 'lambert', 'mollweide', \
'polar', rectilinear'}, optional
            The projection type of the axes.

        polar : boolean, optional
            If True, equivalent to projection='polar'.

        **kwargs
            This method also takes the keyword arguments for
            :class:`~matplotlib.axes.Axes`.

        Returns
        -------
        axes : Axes
            The added axes.

        Examples
        --------
        Some simple examples::

            rect = l, b, w, h
            fig.add_axes(rect)
            fig.add_axes(rect, frameon=False, facecolor='g')
            fig.add_axes(rect, polar=True)
            fig.add_axes(rect, projection='polar')
            fig.add_axes(ax)

        If the figure already has an axes with the same parameters, then it
        will simply make that axes current and return it.  This behavior
        has been deprecated as of Matplotlib 2.1.  Meanwhile, if you do
        not want this behavior (i.e., you want to force the creation of a
        new Axes), you must use a unique set of args and kwargs.  The axes
        :attr:`~matplotlib.axes.Axes.label` attribute has been exposed for this
        purpose: if you want two axes that are otherwise identical to be added
        to the figure, make sure you give them unique labels::

            fig.add_axes(rect, label='axes1')
            fig.add_axes(rect, label='axes2')

        In rare circumstances, add_axes may be called with a single
        argument, an Axes instance already created in the present
        figure but not in the figure's list of axes.  For example,
        if an axes has been removed with :meth:`delaxes`, it can
        be restored with::

            fig.add_axes(ax)

        In all cases, the :class:`~matplotlib.axes.Axes` instance
        will be returned.
        """
        if not len(args):
            return

        # shortcut the projection "key" modifications later on, if an axes
        # with the exact args/kwargs exists, return it immediately.
        key = self._make_key(*args, **kwargs)
        ax = self._axstack.get(key)
        if ax is not None:
            self.sca(ax)
            return ax

        if isinstance(args[0], Axes):
            a = args[0]
            if a.get_figure() is not self:
                raise ValueError(
                    "The Axes must have been created in the present figure")
        else:
            rect = args[0]
            if not np.isfinite(rect).all():
                raise ValueError('all entries in rect must be finite '
                                 'not {}'.format(rect))
            projection_class, kwargs, key = process_projection_requirements(
                self, *args, **kwargs)

            # check that an axes of this type doesn't already exist, if it
            # does, set it as active and return it
            ax = self._axstack.get(key)
            if isinstance(ax, projection_class):
                self.sca(ax)
                return ax

            # create the new axes using the axes class given
            a = projection_class(self, rect, **kwargs)

        self._axstack.add(key, a)
        self.sca(a)
        a._remove_method = self.__remove_ax
        self.stale = True
        a.stale_callback = _stale_figure_callback
        return a

    def add_subplot(self, *args, **kwargs):
        """
        Add a subplot.

        Call signatures::

           add_subplot(nrows, ncols, index, **kwargs)
           add_subplot(pos, **kwargs)

        Parameters
        ----------
        *args
            Either a 3-digit integer or three separate integers
            describing the position of the subplot. If the three
            integers are R, C, and P in order, the subplot will take
            the Pth position on a grid with R rows and C columns.

        projection : {None, 'aitoff', 'hammer', 'lambert', 'mollweide', \
'polar', rectilinear'}, optional
            The projection type of the axes.

        polar : boolean, optional
            If True, equivalent to projection='polar'.

        **kwargs
            This method also takes the keyword arguments for
            :class:`~matplotlib.axes.Axes`.

        Returns
        -------
        axes : Axes
            The axes of the subplot.

        Notes
        -----
        If the figure already has a subplot with key (*args*,
        *kwargs*) then it will simply make that subplot current and
        return it.  This behavior is deprecated.

        Examples
        --------
        ::

            fig.add_subplot(111)

            # equivalent but more general
            fig.add_subplot(1, 1, 1)

            # add subplot with red background
            fig.add_subplot(212, facecolor='r')

            # add a polar subplot
            fig.add_subplot(111, projection='polar')

            # add Subplot instance sub
            fig.add_subplot(sub)

        See Also
        --------
        matplotlib.pyplot.subplot : for an explanation of the args.
        """
        if not len(args):
            return

        if len(args) == 1 and isinstance(args[0], int):
            if not 100 <= args[0] <= 999:
                raise ValueError("Integer subplot specification must be a "
                                 "three-digit number, not {}".format(args[0]))
            args = tuple(map(int, str(args[0])))

        if isinstance(args[0], SubplotBase):

            a = args[0]
            if a.get_figure() is not self:
                raise ValueError(
                    "The Subplot must have been created in the present figure")
            # make a key for the subplot (which includes the axes object id
            # in the hash)
            key = self._make_key(*args, **kwargs)
        else:
            projection_class, kwargs, key = process_projection_requirements(
                self, *args, **kwargs)

            # try to find the axes with this key in the stack
            ax = self._axstack.get(key)

            if ax is not None:
                if isinstance(ax, projection_class):
                    # the axes already existed, so set it as active & return
                    self.sca(ax)
                    return ax
                else:
                    # Undocumented convenience behavior:
                    # subplot(111); subplot(111, projection='polar')
                    # will replace the first with the second.
                    # Without this, add_subplot would be simpler and
                    # more similar to add_axes.
                    self._axstack.remove(ax)

            a = subplot_class_factory(projection_class)(self, *args, **kwargs)
        self._axstack.add(key, a)
        self.sca(a)
        a._remove_method = self.__remove_ax
        self.stale = True
        a.stale_callback = _stale_figure_callback
        return a

    def subplots(self, nrows=1, ncols=1, sharex=False, sharey=False,
                 squeeze=True, subplot_kw=None, gridspec_kw=None):
        """
        Add a set of subplots to this figure.

        Parameters
        ----------
        nrows, ncols : int, default: 1
            Number of rows/cols of the subplot grid.

        sharex, sharey : bool or {'none', 'all', 'row', 'col'}, default: False
            Controls sharing of properties among x (`sharex`) or y (`sharey`)
            axes:

                - True or 'all': x- or y-axis will be shared among all
                  subplots.
                - False or 'none': each subplot x- or y-axis will be
                  independent.
                - 'row': each subplot row will share an x- or y-axis.
                - 'col': each subplot column will share an x- or y-axis.

            When subplots have a shared x-axis along a column, only the x tick
            labels of the bottom subplot are visible.  Similarly, when
            subplots have a shared y-axis along a row, only the y tick labels
            of the first column subplot are visible.

        squeeze : bool, default: True
            - If True, extra dimensions are squeezed out from the returned
              axis object:

                - if only one subplot is constructed (nrows=ncols=1), the
                  resulting single Axes object is returned as a scalar.
                - for Nx1 or 1xN subplots, the returned object is a 1D numpy
                  object array of Axes objects are returned as numpy 1D
                  arrays.
                - for NxM, subplots with N>1 and M>1 are returned as a 2D
                  arrays.

            - If False, no squeezing at all is done: the returned Axes object
              is always a 2D array containing Axes instances, even if it ends
              up being 1x1.

        subplot_kw : dict, default: {}
            Dict with keywords passed to the
            :meth:`~matplotlib.figure.Figure.add_subplot` call used to create
            each subplots.

        gridspec_kw : dict, default: {}
            Dict with keywords passed to the
            :class:`~matplotlib.gridspec.GridSpec` constructor used to create
            the grid the subplots are placed on.

        Returns
        -------
        ax : single Axes object or array of Axes objects
            The added axes.  The dimensions of the resulting array can be
            controlled with the squeeze keyword, see above.

        See Also
        --------
        pyplot.subplots : pyplot API; docstring includes examples.
        """

        # for backwards compatibility
        if isinstance(sharex, bool):
            sharex = "all" if sharex else "none"
        if isinstance(sharey, bool):
            sharey = "all" if sharey else "none"
        share_values = ["all", "row", "col", "none"]
        if sharex not in share_values:
            # This check was added because it is very easy to type
            # `subplots(1, 2, 1)` when `subplot(1, 2, 1)` was intended.
            # In most cases, no error will ever occur, but mysterious behavior
            # will result because what was intended to be the subplot index is
            # instead treated as a bool for sharex.
            if isinstance(sharex, int):
                warnings.warn(
                    "sharex argument to subplots() was an integer. "
                    "Did you intend to use subplot() (without 's')?")

            raise ValueError("sharex [%s] must be one of %s" %
                             (sharex, share_values))
        if sharey not in share_values:
            raise ValueError("sharey [%s] must be one of %s" %
                             (sharey, share_values))
        if subplot_kw is None:
            subplot_kw = {}
        if gridspec_kw is None:
            gridspec_kw = {}

        if self.get_constrained_layout():
            gs = GridSpec(nrows, ncols, figure=self, **gridspec_kw)
        else:
            # this should turn constrained_layout off if we don't want it
            gs = GridSpec(nrows, ncols, figure=None, **gridspec_kw)

        # Create array to hold all axes.
        axarr = np.empty((nrows, ncols), dtype=object)
        for row in range(nrows):
            for col in range(ncols):
                shared_with = {"none": None, "all": axarr[0, 0],
                               "row": axarr[row, 0], "col": axarr[0, col]}
                subplot_kw["sharex"] = shared_with[sharex]
                subplot_kw["sharey"] = shared_with[sharey]
                axarr[row, col] = self.add_subplot(gs[row, col], **subplot_kw)

        # turn off redundant tick labeling
        if sharex in ["col", "all"]:
            # turn off all but the bottom row
            for ax in axarr[:-1, :].flat:
                ax.xaxis.set_tick_params(which='both',
                                         labelbottom=False, labeltop=False)
                ax.xaxis.offsetText.set_visible(False)
        if sharey in ["row", "all"]:
            # turn off all but the first column
            for ax in axarr[:, 1:].flat:
                ax.yaxis.set_tick_params(which='both',
                                         labelleft=False, labelright=False)
                ax.yaxis.offsetText.set_visible(False)

        if squeeze:
            # Discarding unneeded dimensions that equal 1.  If we only have one
            # subplot, just return it instead of a 1-element array.
            return axarr.item() if axarr.size == 1 else axarr.squeeze()
        else:
            # Returned axis array will be always 2-d, even if nrows=ncols=1.
            return axarr

    def __remove_ax(self, ax):
        def _reset_loc_form(axis):
            axis.set_major_formatter(axis.get_major_formatter())
            axis.set_major_locator(axis.get_major_locator())
            axis.set_minor_formatter(axis.get_minor_formatter())
            axis.set_minor_locator(axis.get_minor_locator())

        def _break_share_link(ax, grouper):
            siblings = grouper.get_siblings(ax)
            if len(siblings) > 1:
                grouper.remove(ax)
                for last_ax in siblings:
                    if ax is not last_ax:
                        return last_ax
            return None

        self.delaxes(ax)
        last_ax = _break_share_link(ax, ax._shared_y_axes)
        if last_ax is not None:
            _reset_loc_form(last_ax.yaxis)

        last_ax = _break_share_link(ax, ax._shared_x_axes)
        if last_ax is not None:
            _reset_loc_form(last_ax.xaxis)

    def clf(self, keep_observers=False):
        """
        Clear the figure.

        Set *keep_observers* to True if, for example,
        a gui widget is tracking the axes in the figure.
        """
        self.suppressComposite = None
        self.callbacks = cbook.CallbackRegistry()

        for ax in tuple(self.axes):  # Iterate over the copy.
            ax.cla()
            self.delaxes(ax)         # removes ax from self._axstack

        toolbar = getattr(self.canvas, 'toolbar', None)
        if toolbar is not None:
            toolbar.update()
        self._axstack.clear()
        self.artists = []
        self.lines = []
        self.patches = []
        self.texts = []
        self.images = []
        self.legends = []
        if not keep_observers:
            self._axobservers = []
        self._suptitle = None
        if self.get_constrained_layout():
            layoutbox.nonetree(self._layoutbox)
        self.stale = True

    def clear(self, keep_observers=False):
        """
        Clear the figure -- synonym for :meth:`clf`.
        """
        self.clf(keep_observers=keep_observers)

    @allow_rasterization
    def draw(self, renderer):
        """
        Render the figure using :class:`matplotlib.backend_bases.RendererBase`
        instance *renderer*.
        """

        # draw the figure bounding box, perhaps none for white figure
        if not self.get_visible():
            return

        artists = sorted(
            (artist for artist in (self.patches + self.lines + self.artists
                                   + self.images + self.axes + self.texts
                                   + self.legends)
             if not artist.get_animated()),
            key=lambda artist: artist.get_zorder())

        try:
            renderer.open_group('figure')
            if self.get_constrained_layout() and self.axes:
                if True:
                    self.execute_constrained_layout(renderer)
                else:
                    pass
            if self.get_tight_layout() and self.axes:
                try:
                    self.tight_layout(renderer,
                                      **self._tight_parameters)
                except ValueError:
                    pass
                    # ValueError can occur when resizing a window.

            if self.frameon:
                self.patch.draw(renderer)

            mimage._draw_list_compositing_images(
                renderer, self, artists, self.suppressComposite)

            renderer.close_group('figure')
        finally:
            self.stale = False

        self._cachedRenderer = renderer
        self.canvas.draw_event(renderer)

    def draw_artist(self, a):
        """
        Draw :class:`matplotlib.artist.Artist` instance *a* only.
        This is available only after the figure is drawn.
        """
        if self._cachedRenderer is None:
            raise AttributeError("draw_artist can only be used after an "
                                 "initial draw which caches the renderer")
        a.draw(self._cachedRenderer)

    def get_axes(self):
        """
        Return a list of axes in the Figure. You can access and modify the
        axes in the Figure through this list.

        Do not modify the list itself. Instead, use `~Figure.add_axes`,
        `~.Figure.subplot` or `~.Figure.delaxes` to add or remove an axes.

        Note: This is equivalent to the property `~.Figure.axes`.
        """
        return self.axes

    @docstring.dedent_interpd
    def legend(self, *args, **kwargs):
        """
        Place a legend on the figure.

        To make a legend from existing artists on every axes::

          legend()

        To make a legend for a list of lines and labels::

          legend( (line1, line2, line3),
                  ('label1', 'label2', 'label3'),
                  loc='upper right')

        These can also be specified by keyword::

          legend(handles=(line1, line2, line3),
                labels=('label1', 'label2', 'label3'),
                loc='upper right')

        Parameters
        ----------

        handles : sequence of `.Artist`, optional
            A list of Artists (lines, patches) to be added to the legend.
            Use this together with *labels*, if you need full control on what
            is shown in the legend and the automatic mechanism described above
            is not sufficient.

            The length of handles and labels should be the same in this
            case. If they are not, they are truncated to the smaller length.

        labels : sequence of strings, optional
            A list of labels to show next to the artists.
            Use this together with *handles*, if you need full control on what
            is shown in the legend and the automatic mechanism described above
            is not sufficient.

        Other Parameters
        ----------------

        loc : int or string or pair of floats, default: 'upper right'
            The location of the legend. Possible codes are:

                ===============   =============
                Location String   Location Code
                ===============   =============
                'best'            0
                'upper right'     1
                'upper left'      2
                'lower left'      3
                'lower right'     4
                'right'           5
                'center left'     6
                'center right'    7
                'lower center'    8
                'upper center'    9
                'center'          10
                ===============   =============


            Alternatively can be a 2-tuple giving ``x, y`` of the lower-left
            corner of the legend in axes coordinates (in which case
            ``bbox_to_anchor`` will be ignored).

        bbox_to_anchor : `.BboxBase` or pair of floats
            Specify any arbitrary location for the legend in `bbox_transform`
            coordinates (default Axes coordinates).

            For example, to put the legend's upper right hand corner in the
            center of the axes the following keywords can be used::

               loc='upper right', bbox_to_anchor=(0.5, 0.5)

        ncol : integer
            The number of columns that the legend has. Default is 1.

        prop : None or :class:`matplotlib.font_manager.FontProperties` or dict
            The font properties of the legend. If None (default), the current
            :data:`matplotlib.rcParams` will be used.

        fontsize : int or float or {'xx-small', 'x-small', 'small', 'medium', \
'large', 'x-large', 'xx-large'}
            Controls the font size of the legend. If the value is numeric the
            size will be the absolute font size in points. String values are
            relative to the current default font size. This argument is only
            used if `prop` is not specified.

        numpoints : None or int
            The number of marker points in the legend when creating a legend
            entry for a `.Line2D` (line).
            Default is ``None``, which will take the value from
            :rc:`legend.numpoints`.

        scatterpoints : None or int
            The number of marker points in the legend when creating
            a legend entry for a `.PathCollection` (scatter plot).
            Default is ``None``, which will take the value from
            :rc:`legend.scatterpoints`.

        scatteryoffsets : iterable of floats
            The vertical offset (relative to the font size) for the markers
            created for a scatter plot legend entry. 0.0 is at the base the
            legend text, and 1.0 is at the top. To draw all markers at the
            same height, set to ``[0.5]``. Default is ``[0.375, 0.5, 0.3125]``.

        markerscale : None or int or float
            The relative size of legend markers compared with the originally
            drawn ones.
            Default is ``None``, which will take the value from
            :rc:`legend.markerscale`.

        markerfirst : bool
            If *True*, legend marker is placed to the left of the legend label.
            If *False*, legend marker is placed to the right of the legend
            label.
            Default is *True*.

        frameon : None or bool
            Control whether the legend should be drawn on a patch
            (frame).
            Default is ``None``, which will take the value from
            :rc:`legend.frameon`.

        fancybox : None or bool
            Control whether round edges should be enabled around the
            :class:`~matplotlib.patches.FancyBboxPatch` which makes up the
            legend's background.
            Default is ``None``, which will take the value from
            :rc:`legend.fancybox`.

        shadow : None or bool
            Control whether to draw a shadow behind the legend.
            Default is ``None``, which will take the value from
            :rc:`legend.shadow`.

        framealpha : None or float
            Control the alpha transparency of the legend's background.
            Default is ``None``, which will take the value from
            :rc:`legend.framealpha`.  If shadow is activated and
            *framealpha* is ``None``, the default value is ignored.

        facecolor : None or "inherit" or a color spec
            Control the legend's background color.
            Default is ``None``, which will take the value from
            :rc:`legend.facecolor`.  If ``"inherit"``, it will take
            :rc:`axes.facecolor`.

        edgecolor : None or "inherit" or a color spec
            Control the legend's background patch edge color.
            Default is ``None``, which will take the value from
            :rc:`legend.edgecolor` If ``"inherit"``, it will take
            :rc:`axes.edgecolor`.

        mode : {"expand", None}
            If `mode` is set to ``"expand"`` the legend will be horizontally
            expanded to fill the axes area (or `bbox_to_anchor` if defines
            the legend's size).

        bbox_transform : None or :class:`matplotlib.transforms.Transform`
            The transform for the bounding box (`bbox_to_anchor`). For a value
            of ``None`` (default) the Axes'
            :data:`~matplotlib.axes.Axes.transAxes` transform will be used.

        title : str or None
            The legend's title. Default is no title (``None``).

        borderpad : float or None
            The fractional whitespace inside the legend border.
            Measured in font-size units.
            Default is ``None``, which will take the value from
            :rc:`legend.borderpad`.

        labelspacing : float or None
            The vertical space between the legend entries.
            Measured in font-size units.
            Default is ``None``, which will take the value from
            :rc:`legend.labelspacing`.

        handlelength : float or None
            The length of the legend handles.
            Measured in font-size units.
            Default is ``None``, which will take the value from
            :rc:`legend.handlelength`.

        handletextpad : float or None
            The pad between the legend handle and text.
            Measured in font-size units.
            Default is ``None``, which will take the value from
            :rc:`legend.handletextpad`.

        borderaxespad : float or None
            The pad between the axes and legend border.
            Measured in font-size units.
            Default is ``None``, which will take the value from
            :rc:`legend.borderaxespad`.

        columnspacing : float or None
            The spacing between columns.
            Measured in font-size units.
            Default is ``None``, which will take the value from
            :rc:`legend.columnspacing`.

        handler_map : dict or None
            The custom dictionary mapping instances or types to a legend
            handler. This `handler_map` updates the default handler map
            found at :func:`matplotlib.legend.Legend.get_legend_handler_map`.

        Returns
        -------
        :class:`matplotlib.legend.Legend` instance

        Notes
        -----
        Not all kinds of artist are supported by the legend command. See
        :ref:`sphx_glr_tutorials_intermediate_legend_guide.py` for details.
        """

        handles, labels, extra_args, kwargs = mlegend._parse_legend_args(
                self.axes,
                *args,
                **kwargs)
        # check for third arg
        if len(extra_args):
            # cbook.warn_deprecated(
            #     "2.1",
            #     "Figure.legend will accept no more than two "
            #     "positional arguments in the future.  Use "
            #     "'fig.legend(handles, labels, loc=location)' "
            #     "instead.")
            # kwargs['loc'] = extra_args[0]
            # extra_args = extra_args[1:]
            pass
        l = mlegend.Legend(self, handles, labels, *extra_args, **kwargs)
        self.legends.append(l)
        l._remove_method = lambda h: self.legends.remove(h)
        self.stale = True
        return l

    @docstring.dedent_interpd
    def text(self, x, y, s, *args, **kwargs):
        """
        Add text to figure.

        Call signature::

          text(x, y, s, fontdict=None, **kwargs)

        Add text to figure at location *x*, *y* (relative 0-1
        coords). See :func:`~matplotlib.pyplot.text` for the meaning
        of the other arguments.

        kwargs control the :class:`~matplotlib.text.Text` properties:

        %(Text)s
        """

        override = _process_text_args({}, *args, **kwargs)
        t = Text(x=x, y=y, text=s)

        t.update(override)
        self._set_artist_props(t)
        self.texts.append(t)
        t._remove_method = lambda h: self.texts.remove(h)
        self.stale = True
        return t

    def _set_artist_props(self, a):
        if a != self:
            a.set_figure(self)
        a.stale_callback = _stale_figure_callback
        a.set_transform(self.transFigure)

    @docstring.dedent_interpd
    def gca(self, **kwargs):
        """
        Get the current axes, creating one if necessary.

        The following kwargs are supported for ensuring the returned axes
        adheres to the given projection etc., and for axes creation if
        the active axes does not exist:

        %(Axes)s

        """
        ckey, cax = self._axstack.current_key_axes()
        # if there exists an axes on the stack see if it maches
        # the desired axes configuration
        if cax is not None:

            # if no kwargs are given just return the current axes
            # this is a convenience for gca() on axes such as polar etc.
            if not kwargs:
                return cax

            # if the user has specified particular projection detail
            # then build up a key which can represent this
            else:
                projection_class, _, key = process_projection_requirements(
                    self, **kwargs)

                # let the returned axes have any gridspec by removing it from
                # the key
                ckey = ckey[1:]
                key = key[1:]

                # if the cax matches this key then return the axes, otherwise
                # continue and a new axes will be created
                if key == ckey and isinstance(cax, projection_class):
                    cbook.warn_deprecated(
                        "3.0",
                        "Calling `gca()` using the same arguments as a "
                        "previous axes currently reuses the earlier "
                        "instance.  In a future version, a new instance will "
                        "always be created and returned.  Meanwhile, this "
                        "warning can be suppressed, and the future behavior "
                        "ensured, by passing a unique label to each axes "
                        "instance.")
                    return cax
                else:
                    warnings.warn('Requested projection is different from '
                                  'current axis projection, creating new axis '
                                  'with requested projection.', stacklevel=2)

        # no axes found, so create one which spans the figure
        return self.add_subplot(1, 1, 1, **kwargs)

    def sca(self, a):
        """Set the current axes to be a and return a."""
        self._axstack.bubble(a)
        for func in self._axobservers:
            func(self)
        return a

    def _gci(self):
        """
        Helper for :func:`~matplotlib.pyplot.gci`. Do not use elsewhere.
        """
        # Look first for an image in the current Axes:
        cax = self._axstack.current_key_axes()[1]
        if cax is None:
            return None
        im = cax._gci()
        if im is not None:
            return im

        # If there is no image in the current Axes, search for
        # one in a previously created Axes.  Whether this makes
        # sense is debatable, but it is the documented behavior.
        for ax in reversed(self.axes):
            im = ax._gci()
            if im is not None:
                return im
        return None

    def __getstate__(self):
        state = super().__getstate__()

        # the axobservers cannot currently be pickled.
        # Additionally, the canvas cannot currently be pickled, but this has
        # the benefit of meaning that a figure can be detached from one canvas,
        # and re-attached to another.
        for attr_to_pop in ('_axobservers', 'show',
                            'canvas', '_cachedRenderer'):
            state.pop(attr_to_pop, None)

        # add version information to the state
        state['__mpl_version__'] = _mpl_version

        # check whether the figure manager (if any) is registered with pyplot
        from matplotlib import _pylab_helpers
        if getattr(self.canvas, 'manager', None) \
                in _pylab_helpers.Gcf.figs.values():
            state['_restore_to_pylab'] = True

        # set all the layoutbox information to None.  kiwisolver objects can't
        # be pickled, so we lose the layout options at this point.
        state.pop('_layoutbox', None)
        # suptitle:
        if self._suptitle is not None:
            self._suptitle._layoutbox = None

        return state

    def __setstate__(self, state):
        version = state.pop('__mpl_version__')
        restore_to_pylab = state.pop('_restore_to_pylab', False)

        if version != _mpl_version:
            import warnings
            warnings.warn("This figure was saved with matplotlib version %s "
                          "and is unlikely to function correctly." %
                          (version, ))

        self.__dict__ = state

        # re-initialise some of the unstored state information
        self._axobservers = []
        self.canvas = None
        self._layoutbox = None

        if restore_to_pylab:
            # lazy import to avoid circularity
            import matplotlib.pyplot as plt
            import matplotlib._pylab_helpers as pylab_helpers
            allnums = plt.get_fignums()
            num = max(allnums) + 1 if allnums else 1
            mgr = plt._backend_mod.new_figure_manager_given_figure(num, self)

            # XXX The following is a copy and paste from pyplot. Consider
            # factoring to pylab_helpers

            if self.get_label():
                mgr.set_window_title(self.get_label())

            # make this figure current on button press event
            def make_active(event):
                pylab_helpers.Gcf.set_active(mgr)

            mgr._cidgcf = mgr.canvas.mpl_connect('button_press_event',
                                                 make_active)

            pylab_helpers.Gcf.set_active(mgr)
            self.number = num

            plt.draw_if_interactive()
        self.stale = True

    def add_axobserver(self, func):
        """Whenever the axes state change, ``func(self)`` will be called."""
        self._axobservers.append(func)

    def savefig(self, fname, **kwargs):
        """
        Save the current figure.

        Call signature::

          savefig(fname, dpi=None, facecolor='w', edgecolor='w',
                  orientation='portrait', papertype=None, format=None,
                  transparent=False, bbox_inches=None, pad_inches=0.1,
                  frameon=None)

        The output formats available depend on the backend being used.

        Parameters
        ----------

        fname : str or file-like object
            A string containing a path to a filename, or a Python
            file-like object, or possibly some backend-dependent object
            such as :class:`~matplotlib.backends.backend_pdf.PdfPages`.

            If *format* is *None* and *fname* is a string, the output
            format is deduced from the extension of the filename. If
            the filename has no extension, the value of the rc parameter
            ``savefig.format`` is used.

            If *fname* is not a string, remember to specify *format* to
            ensure that the correct backend is used.

        Other Parameters
        ----------------

        dpi : [ *None* | scalar > 0 | 'figure']
            The resolution in dots per inch.  If *None* it will default to
            the value ``savefig.dpi`` in the matplotlibrc file. If 'figure'
            it will set the dpi to be the value of the figure.

        facecolor : color spec or None, optional
            the facecolor of the figure; if None, defaults to savefig.facecolor

        edgecolor : color spec or None, optional
            the edgecolor of the figure; if None, defaults to savefig.edgecolor

        orientation : {'landscape', 'portrait'}
            not supported on all backends; currently only on postscript output

        papertype : str
            One of 'letter', 'legal', 'executive', 'ledger', 'a0' through
            'a10', 'b0' through 'b10'. Only supported for postscript
            output.

        format : str
            One of the file extensions supported by the active
            backend.  Most backends support png, pdf, ps, eps and svg.

        transparent : bool
            If *True*, the axes patches will all be transparent; the
            figure patch will also be transparent unless facecolor
            and/or edgecolor are specified via kwargs.
            This is useful, for example, for displaying
            a plot on top of a colored background on a web page.  The
            transparency of these patches will be restored to their
            original values upon exit of this function.

        frameon : bool
            If *True*, the figure patch will be colored, if *False*, the
            figure background will be transparent.  If not provided, the
            rcParam 'savefig.frameon' will be used.

        bbox_inches : str or `~matplotlib.transforms.Bbox`, optional
            Bbox in inches. Only the given portion of the figure is
            saved. If 'tight', try to figure out the tight bbox of
            the figure. If None, use savefig.bbox

        pad_inches : scalar, optional
            Amount of padding around the figure when bbox_inches is
            'tight'. If None, use savefig.pad_inches

        bbox_extra_artists : list of `~matplotlib.artist.Artist`, optional
            A list of extra artists that will be considered when the
            tight bbox is calculated.

        """
        kwargs.setdefault('dpi', rcParams['savefig.dpi'])
        frameon = kwargs.pop('frameon', rcParams['savefig.frameon'])
        transparent = kwargs.pop('transparent',
                                 rcParams['savefig.transparent'])

        if transparent:
            kwargs.setdefault('facecolor', 'none')
            kwargs.setdefault('edgecolor', 'none')
            original_axes_colors = []
            for ax in self.axes:
                patch = ax.patch
                original_axes_colors.append((patch.get_facecolor(),
                                             patch.get_edgecolor()))
                patch.set_facecolor('none')
                patch.set_edgecolor('none')
        else:
            kwargs.setdefault('facecolor', rcParams['savefig.facecolor'])
            kwargs.setdefault('edgecolor', rcParams['savefig.edgecolor'])

        if frameon:
            original_frameon = self.get_frameon()
            self.set_frameon(frameon)

        self.canvas.print_figure(fname, **kwargs)

        if frameon:
            self.set_frameon(original_frameon)

        if transparent:
            for ax, cc in zip(self.axes, original_axes_colors):
                ax.patch.set_facecolor(cc[0])
                ax.patch.set_edgecolor(cc[1])

    @docstring.dedent_interpd
    def colorbar(self, mappable, cax=None, ax=None, use_gridspec=True, **kw):
        """
        Create a colorbar for a ScalarMappable instance, *mappable*.

        Documentation for the pylab thin wrapper:
        %(colorbar_doc)s
        """
        if ax is None:
            ax = self.gca()

        # Store the value of gca so that we can set it back later on.
        current_ax = self.gca()

        if cax is None:
            if use_gridspec and isinstance(ax, SubplotBase)  \
                     and (not self.get_constrained_layout()):
                cax, kw = cbar.make_axes_gridspec(ax, **kw)
            else:
                cax, kw = cbar.make_axes(ax, **kw)
        cax._hold = True

        # need to remove kws that cannot be passed to Colorbar
        NON_COLORBAR_KEYS = ['fraction', 'pad', 'shrink', 'aspect', 'anchor',
                             'panchor']
        cb_kw = {k: v for k, v in kw.items() if k not in NON_COLORBAR_KEYS}
        cb = cbar.colorbar_factory(cax, mappable, **cb_kw)

        self.sca(current_ax)
        self.stale = True
        return cb

    def subplots_adjust(self, *args, **kwargs):
        """
        Call signature::

          subplots_adjust(left=None, bottom=None, right=None, top=None,
                              wspace=None, hspace=None)

        Update the :class:`SubplotParams` with *kwargs* (defaulting to rc when
        *None*) and update the subplot locations.

        """
        self.subplotpars.update(*args, **kwargs)
        for ax in self.axes:
            if not isinstance(ax, SubplotBase):
                # Check if sharing a subplots axis
                if isinstance(ax._sharex, SubplotBase):
                    ax._sharex.update_params()
                    ax.set_position(ax._sharex.figbox)
                elif isinstance(ax._sharey, SubplotBase):
                    ax._sharey.update_params()
                    ax.set_position(ax._sharey.figbox)
            else:
                ax.update_params()
                ax.set_position(ax.figbox)
        self.stale = True

    def ginput(self, n=1, timeout=30, show_clicks=True, mouse_add=1,
               mouse_pop=3, mouse_stop=2):
        """
        Blocking call to interact with a figure.

        Wait until the user clicks *n* times on the figure, and return the
        coordinates of each click in a list.

        The buttons used for the various actions (adding points, removing
        points, terminating the inputs) can be overridden via the
        arguments *mouse_add*, *mouse_pop* and *mouse_stop*, that give
        the associated mouse button: 1 for left, 2 for middle, 3 for
        right.

        Parameters
        ----------
        n : int, optional, default: 1
            Number of mouse clicks to accumulate. If negative, accumulate
            clicks until the input is terminated manually.
        timeout : scalar, optional, default: 30
            Number of seconds to wait before timing out. If zero or negative
            will never timeout.
        show_clicks : bool, optional, default: False
            If True, show a red cross at the location of each click.
        mouse_add : int, one of (1, 2, 3), optional, default: 1 (left click)
            Mouse button used to add points.
        mouse_pop : int, one of (1, 2, 3), optional, default: 3 (right click)
            Mouse button used to remove the most recently added point.
        mouse_stop : int, one of (1, 2, 3), optional, default: 2 (middle click)
            Mouse button used to stop input.

        Returns
        -------
        points : list of tuples
            A list of the clicked (x, y) coordinates.

        Notes
        -----
        The keyboard can also be used to select points in case your mouse
        does not have one or more of the buttons.  The delete and backspace
        keys act like right clicking (i.e., remove last point), the enter key
        terminates input and any other key (not already used by the window
        manager) selects a point.
        """

        blocking_mouse_input = BlockingMouseInput(self,
                                                  mouse_add=mouse_add,
                                                  mouse_pop=mouse_pop,
                                                  mouse_stop=mouse_stop)
        return blocking_mouse_input(n=n, timeout=timeout,
                                    show_clicks=show_clicks)

    def waitforbuttonpress(self, timeout=-1):
        """
        Blocking call to interact with the figure.

        This will return True is a key was pressed, False if a mouse
        button was pressed and None if *timeout* was reached without
        either being pressed.

        If *timeout* is negative, does not timeout.
        """

        blocking_input = BlockingKeyMouseInput(self)
        return blocking_input(timeout=timeout)

    def get_default_bbox_extra_artists(self):
        bbox_artists = [artist for artist in self.get_children()
                        if artist.get_visible()]
        for ax in self.axes:
            if ax.get_visible():
                bbox_artists.extend(ax.get_default_bbox_extra_artists())
        # we don't want the figure's patch to influence the bbox calculation
        bbox_artists.remove(self.patch)
        return bbox_artists

    def get_tightbbox(self, renderer):
        """
        Return a (tight) bounding box of the figure in inches.

        It only accounts axes title, axis labels, and axis
        ticklabels. Needs improvement.
        """

        bb = []
        for ax in self.axes:
            if ax.get_visible():
                bb.append(ax.get_tightbbox(renderer))

        if len(bb) == 0:
            return self.bbox_inches

        _bbox = Bbox.union([b for b in bb if b.width != 0 or b.height != 0])

        bbox_inches = TransformedBbox(_bbox,
                                      Affine2D().scale(1. / self.dpi))

        return bbox_inches

    def init_layoutbox(self):
        """Initialize the layoutbox for use in constrained_layout."""
        if self._layoutbox is None:
            self._layoutbox = layoutbox.LayoutBox(parent=None,
                                     name='figlb',
                                     artist=self)
            self._layoutbox.constrain_geometry(0., 0., 1., 1.)

    def execute_constrained_layout(self, renderer=None):
        """
        Use ``layoutbox`` to determine pos positions within axes.

        See also `.set_constrained_layout_pads`.
        """

        from matplotlib._constrained_layout import do_constrained_layout

        _log.debug('Executing constrainedlayout')
        if self._layoutbox is None:
            warnings.warn("Calling figure.constrained_layout, but figure not "
                          "setup to do constrained layout.  You either called "
                          "GridSpec without the fig keyword, you are using "
                          "plt.subplot, or you need to call figure or "
                          "subplots with the constrained_layout=True kwarg.")
            return
        w_pad, h_pad, wspace, hspace = self.get_constrained_layout_pads()
        # convert to unit-relative lengths
        fig = self
        width, height = fig.get_size_inches()
        w_pad = w_pad / width
        h_pad = h_pad / height
        if renderer is None:
            renderer = layoutbox.get_renderer(fig)
        do_constrained_layout(fig, renderer, h_pad, w_pad, hspace, wspace)

    def tight_layout(self, renderer=None, pad=1.08, h_pad=None, w_pad=None,
                     rect=None):
        """
        Adjust subplot parameters to give specified padding.

        Parameters
        ----------
        pad : float
            padding between the figure edge and the edges of subplots,
            as a fraction of the font-size.

        h_pad, w_pad : float, optional
            padding (height/width) between edges of adjacent subplots.
            Defaults to `pad_inches`.

        rect : tuple (left, bottom, right, top), optional
            a rectangle (left, bottom, right, top) in the normalized
            figure coordinate that the whole subplots area (including
            labels) will fit into. Default is (0, 0, 1, 1).
        """

        from .tight_layout import (
            get_renderer, get_subplotspec_list, get_tight_layout_figure)

        subplotspec_list = get_subplotspec_list(self.axes)
        if None in subplotspec_list:
            warnings.warn("This figure includes Axes that are not compatible "
                          "with tight_layout, so results might be incorrect.")

        if renderer is None:
            renderer = get_renderer(self)

        kwargs = get_tight_layout_figure(
            self, self.axes, subplotspec_list, renderer,
            pad=pad, h_pad=h_pad, w_pad=w_pad, rect=rect)
        self.subplots_adjust(**kwargs)

    def align_xlabels(self, axs=None):
        """
        Align the ylabels of subplots in the same subplot column if label
        alignment is being done automatically (i.e. the label position is
        not manually set).

        Alignment persists for draw events after this is called.

        If a label is on the bottom, it is aligned with labels on axes that
        also have their label on the bottom and that have the same
        bottom-most subplot row.  If the label is on the top,
        it is aligned with labels on axes with the same top-most row.

        Parameters
        ----------
        axs : list of `~matplotlib.axes.Axes`
            Optional list of (or ndarray) `.Axes` to align the xlabels.
            Default is to align all axes on the figure.

        See Also
        --------
        matplotlib.figure.Figure.align_ylabels

        matplotlib.figure.Figure.align_labels

        Notes
        -----
        This assumes that ``axs`` are from the same `.GridSpec`, so that
        their `.SubplotSpec` positions correspond to figure positions.

        Examples
        --------
        Example with rotated xtick labels::

            fig, axs = plt.subplots(1, 2)
            for tick in axs[0].get_xticklabels():
                tick.set_rotation(55)
            axs[0].set_xlabel('XLabel 0')
            axs[1].set_xlabel('XLabel 1')
            fig.align_xlabels()

        """

        if axs is None:
            axs = self.axes
        axs = np.asarray(axs).ravel()
        for ax in axs:
            _log.debug(' Working on: %s', ax.get_xlabel())
            ss = ax.get_subplotspec()
            nrows, ncols, row0, row1, col0, col1 = ss.get_rows_columns()
            labpo = ax.xaxis.get_label_position()  # top or bottom

            # loop through other axes, and search for label positions
            # that are same as this one, and that share the appropriate
            # row number.
            #  Add to a grouper associated with each axes of sibblings.
            # This list is inspected in `axis.draw` by
            # `axis._update_label_position`.
            for axc in axs:
                if axc.xaxis.get_label_position() == labpo:
                    ss = axc.get_subplotspec()
                    nrows, ncols, rowc0, rowc1, colc, col1 = \
                            ss.get_rows_columns()
                    if (labpo == 'bottom' and rowc1 == row1 or
                        labpo == 'top' and rowc0 == row0):
                        # grouper for groups of xlabels to align
                        self._align_xlabel_grp.join(ax, axc)

    def align_ylabels(self, axs=None):
        """
        Align the ylabels of subplots in the same subplot column if label
        alignment is being done automatically (i.e. the label position is
        not manually set).

        Alignment persists for draw events after this is called.

        If a label is on the left, it is aligned with labels on axes that
        also have their label on the left and that have the same
        left-most subplot column.  If the label is on the right,
        it is aligned with labels on axes with the same right-most column.

        Parameters
        ----------
        axs : list of `~matplotlib.axes.Axes`
            Optional list (or ndarray) of `.Axes` to align the ylabels.
            Default is to align all axes on the figure.

        See Also
        --------
        matplotlib.figure.Figure.align_xlabels

        matplotlib.figure.Figure.align_labels

        Notes
        -----
        This assumes that ``axs`` are from the same `.GridSpec`, so that
        their `.SubplotSpec` positions correspond to figure positions.

        Examples
        --------
        Example with large yticks labels::

            fig, axs = plt.subplots(2, 1)
            axs[0].plot(np.arange(0, 1000, 50))
            axs[0].set_ylabel('YLabel 0')
            axs[1].set_ylabel('YLabel 1')
            fig.align_ylabels()

        """

        if axs is None:
            axs = self.axes
        axs = np.asarray(axs).ravel()
        for ax in axs:
            _log.debug(' Working on: %s', ax.get_ylabel())
            ss = ax.get_subplotspec()
            nrows, ncols, row0, row1, col0, col1 = ss.get_rows_columns()
            same = [ax]
            labpo = ax.yaxis.get_label_position()  # left or right
            # loop through other axes, and search for label positions
            # that are same as this one, and that share the appropriate
            # column number.
            # Add to a list associated with each axes of sibblings.
            # This list is inspected in `axis.draw` by
            # `axis._update_label_position`.
            for axc in axs:
                if axc != ax:
                    if axc.yaxis.get_label_position() == labpo:
                        ss = axc.get_subplotspec()
                        nrows, ncols, row0, row1, colc0, colc1 = \
                                ss.get_rows_columns()
                        if (labpo == 'left' and colc0 == col0 or
                            labpo == 'right' and colc1 == col1):
                            # grouper for groups of ylabels to align
                            self._align_ylabel_grp.join(ax, axc)

    def align_labels(self, axs=None):
        """
        Align the xlabels and ylabels of subplots with the same subplots
        row or column (respectively) if label alignment is being
        done automatically (i.e. the label position is not manually set).

        Alignment persists for draw events after this is called.

        Parameters
        ----------
        axs : list of `~matplotlib.axes.Axes`
            Optional list (or ndarray) of `.Axes` to align the labels.
            Default is to align all axes on the figure.

        See Also
        --------
        matplotlib.figure.Figure.align_xlabels

        matplotlib.figure.Figure.align_ylabels
        """
        self.align_xlabels(axs=axs)
        self.align_ylabels(axs=axs)


def figaspect(arg):
    """
    Create a figure with specified aspect ratio.  If *arg* is a number,
    use that aspect ratio.  If *arg* is an array, figaspect will
    determine the width and height for a figure that would fit array
    preserving aspect ratio.  The figure width, height in inches are
    returned.  Be sure to create an axes with equal with and height,
    e.g.,

    Example usage::

      # make a figure twice as tall as it is wide
      w, h = figaspect(2.)
      fig = Figure(figsize=(w,h))
      ax = fig.add_axes([0.1, 0.1, 0.8, 0.8])
      ax.imshow(A, **kwargs)


      # make a figure with the proper aspect for an array
      A = rand(5,3)
      w, h = figaspect(A)
      fig = Figure(figsize=(w,h))
      ax = fig.add_axes([0.1, 0.1, 0.8, 0.8])
      ax.imshow(A, **kwargs)

    Thanks to Fernando Perez for this function
    """

    isarray = hasattr(arg, 'shape') and not np.isscalar(arg)

    # min/max sizes to respect when autoscaling.  If John likes the idea, they
    # could become rc parameters, for now they're hardwired.
    figsize_min = np.array((4.0, 2.0))  # min length for width/height
    figsize_max = np.array((16.0, 16.0))  # max length for width/height

    # Extract the aspect ratio of the array
    if isarray:
        nr, nc = arg.shape[:2]
        arr_ratio = nr / nc
    else:
        arr_ratio = arg

    # Height of user figure defaults
    fig_height = rcParams['figure.figsize'][1]

    # New size for the figure, keeping the aspect ratio of the caller
    newsize = np.array((fig_height / arr_ratio, fig_height))

    # Sanity checks, don't drop either dimension below figsize_min
    newsize /= min(1.0, *(newsize / figsize_min))

    # Avoid humongous windows as well
    newsize /= max(1.0, *(newsize / figsize_max))

    # Finally, if we have a really funky aspect ratio, break it but respect
    # the min/max dimensions (we don't want figures 10 feet tall!)
    newsize = np.clip(newsize, figsize_min, figsize_max)
    return newsize

docstring.interpd.update(Figure=martist.kwdoc(Figure))<|MERGE_RESOLUTION|>--- conflicted
+++ resolved
@@ -400,14 +400,6 @@
         self._align_xlabel_grp = cbook.Grouper()
         self._align_ylabel_grp = cbook.Grouper()
 
-<<<<<<< HEAD
-=======
-    @property
-    @cbook.deprecated("2.1", alternative="`.Figure.patch`")
-    def figurePatch(self):
-        return self.patch
-
->>>>>>> ebc3aa02
     # TODO: I'd like to dynamically add the _repr_html_ method
     # to the figure in the right context, but then IPython doesn't
     # use it, for some reason.
