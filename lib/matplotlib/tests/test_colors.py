from __future__ import (absolute_import, division, print_function,
                        unicode_literals)

from matplotlib.externals import six
import itertools
from distutils.version import LooseVersion as V

from nose.tools import assert_raises, assert_equal, assert_true
from nose.tools import assert_sequence_equal

try:
    # this is not available in nose + py2.6
    from nose.tools import assert_sequence_equal
except ImportError:
    assert_sequence_equal = None

import numpy as np
from numpy.testing.utils import assert_array_equal, assert_array_almost_equal
from nose.plugins.skip import SkipTest

import matplotlib.colors as mcolors
import matplotlib.cm as cm
import matplotlib.cbook as cbook
import matplotlib.pyplot as plt
from matplotlib.testing.decorators import (image_comparison,
                                           cleanup, knownfailureif)


def test_resample():
    """
    Github issue #6025 pointed to incorrect ListedColormap._resample;
    here we test the method for LinearSegmentedColormap as well.
    """
    n = 101
    colorlist = np.empty((n, 4), float)
    colorlist[:, 0] = np.linspace(0, 1, n)
    colorlist[:, 1] = 0.2
    colorlist[:, 2] = np.linspace(1, 0, n)
    colorlist[:, 3] = 0.7
    lsc = mcolors.LinearSegmentedColormap.from_list('lsc', colorlist)
    lc = mcolors.ListedColormap(colorlist)
    lsc3 = lsc._resample(3)
    lc3 = lc._resample(3)
    expected = np.array([[0.0, 0.2, 1.0, 0.7],
                         [0.5, 0.2, 0.5, 0.7],
                         [1.0, 0.2, 0.0, 0.7]], float)
    assert_array_almost_equal(lsc3([0, 0.5, 1]), expected)
    assert_array_almost_equal(lc3([0, 0.5, 1]), expected)


def test_colormap_endian():
    """
    Github issue #1005: a bug in putmask caused erroneous
    mapping of 1.0 when input from a non-native-byteorder
    array.
    """
    cmap = cm.get_cmap("jet")
    # Test under, over, and invalid along with values 0 and 1.
    a = [-0.5, 0, 0.5, 1, 1.5, np.nan]
    for dt in ["f2", "f4", "f8"]:
        anative = np.ma.masked_invalid(np.array(a, dtype=dt))
        aforeign = anative.byteswap().newbyteorder()
        #print(anative.dtype.isnative, aforeign.dtype.isnative)
        assert_array_equal(cmap(anative), cmap(aforeign))


def test_BoundaryNorm():
    """
    Github issue #1258: interpolation was failing with numpy
    1.7 pre-release.
    """

    boundaries = [0, 1.1, 2.2]
    vals = [-1, 0, 1, 2, 2.2, 4]

    # Without interpolation
    expected = [-1, 0, 0, 1, 2, 2]
    ncolors = len(boundaries) - 1
    bn = mcolors.BoundaryNorm(boundaries, ncolors)
    assert_array_equal(bn(vals), expected)

    # ncolors != len(boundaries) - 1 triggers interpolation
    expected = [-1, 0, 0, 2, 3, 3]
    ncolors = len(boundaries)
    bn = mcolors.BoundaryNorm(boundaries, ncolors)
    assert_array_equal(bn(vals), expected)

    # more boundaries for a third color
    boundaries = [0, 1, 2, 3]
    vals = [-1, 0.1, 1.1, 2.2, 4]
    ncolors = 5
    expected = [-1, 0, 2, 4, 5]
    bn = mcolors.BoundaryNorm(boundaries, ncolors)
    assert_array_equal(bn(vals), expected)

    # a scalar as input should not trigger an error and should return a scalar
    boundaries = [0, 1, 2]
    vals = [-1, 0.1, 1.1, 2.2]
    bn = mcolors.BoundaryNorm(boundaries, 2)
    expected = [-1, 0, 1, 2]
    for v, ex in zip(vals, expected):
        ret = bn(v)
        assert_true(isinstance(ret, six.integer_types))
        assert_array_equal(ret, ex)
        assert_array_equal(bn([v]), ex)

    # same with interp
    bn = mcolors.BoundaryNorm(boundaries, 3)
    expected = [-1, 0, 2, 3]
    for v, ex in zip(vals, expected):
        ret = bn(v)
        assert_true(isinstance(ret, six.integer_types))
        assert_array_equal(ret, ex)
        assert_array_equal(bn([v]), ex)

    # Clipping
    bn = mcolors.BoundaryNorm(boundaries, 3, clip=True)
    expected = [0, 0, 2, 2]
    for v, ex in zip(vals, expected):
        ret = bn(v)
        assert_true(isinstance(ret, six.integer_types))
        assert_array_equal(ret, ex)
        assert_array_equal(bn([v]), ex)

    # Masked arrays
    boundaries = [0, 1.1, 2.2]
    vals = np.ma.masked_invalid([-1., np.NaN, 0, 1.4, 9])

    # Without interpolation
    ncolors = len(boundaries) - 1
    bn = mcolors.BoundaryNorm(boundaries, ncolors)
    expected = np.ma.masked_array([-1, -99, 0, 1, 2], mask=[0, 1, 0, 0, 0])
    assert_array_equal(bn(vals), expected)

    # With interpolation
    bn = mcolors.BoundaryNorm(boundaries, len(boundaries))
    expected = np.ma.masked_array([-1, -99, 0, 2, 3], mask=[0, 1, 0, 0, 0])
    assert_array_equal(bn(vals), expected)

    # Non-trivial masked arrays
    vals = np.ma.masked_invalid([np.Inf, np.NaN])
    assert_true(np.all(bn(vals).mask))
    vals = np.ma.masked_invalid([np.Inf])
    assert_true(np.all(bn(vals).mask))


def test_LogNorm():
    """
    LogNorm ignored clip, now it has the same
    behavior as Normalize, e.g., values > vmax are bigger than 1
    without clip, with clip they are 1.
    """
    ln = mcolors.LogNorm(clip=True, vmax=5)
    assert_array_equal(ln([1, 6]), [0, 1.0])


def test_PowerNorm():
    a = np.array([0, 0.5, 1, 1.5], dtype=np.float)
    pnorm = mcolors.PowerNorm(1)
    norm = mcolors.Normalize()
    assert_array_almost_equal(norm(a), pnorm(a))

    a = np.array([-0.5, 0, 2, 4, 8], dtype=np.float)
    expected = [0, 0, 1/16, 1/4, 1]
    pnorm = mcolors.PowerNorm(2, vmin=0, vmax=8)
    assert_array_almost_equal(pnorm(a), expected)
    assert_equal(pnorm(a[0]), expected[0])
    assert_equal(pnorm(a[2]), expected[2])
    assert_array_almost_equal(a[1:], pnorm.inverse(pnorm(a))[1:])

    # Clip = True
    a = np.array([-0.5, 0, 1, 8, 16], dtype=np.float)
    expected = [0, 0, 0, 1, 1]
    pnorm = mcolors.PowerNorm(2, vmin=2, vmax=8, clip=True)
    assert_array_almost_equal(pnorm(a), expected)
    assert_equal(pnorm(a[0]), expected[0])
    assert_equal(pnorm(a[-1]), expected[-1])

    # Clip = True at call time
    a = np.array([-0.5, 0, 1, 8, 16], dtype=np.float)
    expected = [0, 0, 0, 1, 1]
    pnorm = mcolors.PowerNorm(2, vmin=2, vmax=8, clip=False)
    assert_array_almost_equal(pnorm(a, clip=True), expected)
    assert_equal(pnorm(a[0], clip=True), expected[0])
    assert_equal(pnorm(a[-1], clip=True), expected[-1])


def test_Normalize():
    norm = mcolors.Normalize()
    vals = np.arange(-10, 10, 1, dtype=np.float)
    _inverse_tester(norm, vals)
    _scalar_tester(norm, vals)
    _mask_tester(norm, vals)


def test_SymLogNorm():
    """
    Test SymLogNorm behavior
    """
    norm = mcolors.SymLogNorm(3, vmax=5, linscale=1.2)
    vals = np.array([-30, -1, 2, 6], dtype=np.float)
    normed_vals = norm(vals)
    expected = [0., 0.53980074, 0.826991, 1.02758204]
    assert_array_almost_equal(normed_vals, expected)
    _inverse_tester(norm, vals)
    _scalar_tester(norm, vals)
    _mask_tester(norm, vals)

    # Ensure that specifying vmin returns the same result as above
    norm = mcolors.SymLogNorm(3, vmin=-30, vmax=5, linscale=1.2)
    normed_vals = norm(vals)
    assert_array_almost_equal(normed_vals, expected)


def _inverse_tester(norm_instance, vals):
    """
    Checks if the inverse of the given normalization is working.
    """
    assert_array_almost_equal(norm_instance.inverse(norm_instance(vals)), vals)


def _scalar_tester(norm_instance, vals):
    """
    Checks if scalars and arrays are handled the same way.
    Tests only for float.
    """
    scalar_result = [norm_instance(float(v)) for v in vals]
    assert_array_almost_equal(scalar_result, norm_instance(vals))


def _mask_tester(norm_instance, vals):
    """
    Checks mask handling
    """
    masked_array = np.ma.array(vals)
    masked_array[0] = np.ma.masked
    assert_array_equal(masked_array.mask, norm_instance(masked_array).mask)


@image_comparison(baseline_images=['levels_and_colors'],
                  extensions=['png'])
def test_cmap_and_norm_from_levels_and_colors():
    data = np.linspace(-2, 4, 49).reshape(7, 7)
    levels = [-1, 2, 2.5, 3]
    colors = ['red', 'green', 'blue', 'yellow', 'black']
    extend = 'both'
    cmap, norm = mcolors.from_levels_and_colors(levels, colors, extend=extend)

    ax = plt.axes()
    m = plt.pcolormesh(data, cmap=cmap, norm=norm)
    plt.colorbar(m)

    # Hide the axes labels (but not the colorbar ones, as they are useful)
    for lab in ax.get_xticklabels() + ax.get_yticklabels():
        lab.set_visible(False)


def test_cmap_and_norm_from_levels_and_colors2():
    levels = [-1, 2, 2.5, 3]
    colors = ['red', (0, 1, 0), 'blue', (0.5, 0.5, 0.5), (0.0, 0.0, 0.0, 1.0)]
    clr = mcolors.colorConverter.to_rgba_array(colors)
    bad = (0.1, 0.1, 0.1, 0.1)
    no_color = (0.0, 0.0, 0.0, 0.0)
    masked_value = 'masked_value'

    # Define the test values which are of interest.
    # Note: levels are lev[i] <= v < lev[i+1]
    tests = [('both', None, {-2: clr[0],
                             -1: clr[1],
                             2: clr[2],
                             2.25: clr[2],
                             3: clr[4],
                             3.5: clr[4],
                             masked_value: bad}),

             ('min', -1, {-2: clr[0],
                          -1: clr[1],
                          2: clr[2],
                          2.25: clr[2],
                          3: no_color,
                          3.5: no_color,
                          masked_value: bad}),

             ('max', -1, {-2: no_color,
                          -1: clr[0],
                          2: clr[1],
                          2.25: clr[1],
                          3: clr[3],
                          3.5: clr[3],
                          masked_value: bad}),

             ('neither', -2, {-2: no_color,
                              -1: clr[0],
                              2: clr[1],
                              2.25: clr[1],
                              3: no_color,
                              3.5: no_color,
                              masked_value: bad}),
             ]

    for extend, i1, cases in tests:
        cmap, norm = mcolors.from_levels_and_colors(levels, colors[0:i1],
                                                    extend=extend)
        cmap.set_bad(bad)
        for d_val, expected_color in cases.items():
            if d_val == masked_value:
                d_val = np.ma.array([1], mask=True)
            else:
                d_val = [d_val]
            assert_array_equal(expected_color, cmap(norm(d_val))[0],
                               'Wih extend={0!r} and data '
                               'value={1!r}'.format(extend, d_val))

    assert_raises(ValueError, mcolors.from_levels_and_colors, levels, colors)


def test_rgb_hsv_round_trip():
    for a_shape in [(500, 500, 3), (500, 3), (1, 3), (3,)]:
        np.random.seed(0)
        tt = np.random.random(a_shape)
        assert_array_almost_equal(tt,
            mcolors.hsv_to_rgb(mcolors.rgb_to_hsv(tt)))
        assert_array_almost_equal(tt,
            mcolors.rgb_to_hsv(mcolors.hsv_to_rgb(tt)))


@cleanup
def test_autoscale_masked():
    # Test for #2336. Previously fully masked data would trigger a ValueError.
    data = np.ma.masked_all((12, 20))
    plt.pcolor(data)
    plt.draw()


def test_colors_no_float():
    # Gray must be a string to distinguish 3-4 grays from RGB or RGBA.

    def gray_from_float_rgb():
        return mcolors.colorConverter.to_rgb(0.4)

    def gray_from_float_rgba():
        return mcolors.colorConverter.to_rgba(0.4)

    assert_raises(ValueError, gray_from_float_rgb)
    assert_raises(ValueError, gray_from_float_rgba)


@image_comparison(baseline_images=['light_source_shading_topo'],
                  extensions=['png'])
def test_light_source_topo_surface():
    """Shades a DEM using different v.e.'s and blend modes."""
    fname = cbook.get_sample_data('jacksboro_fault_dem.npz', asfileobj=False)
    dem = np.load(fname)
    elev = dem['elevation']
    # Get the true cellsize in meters for accurate vertical exaggeration
    #   Convert from decimal degrees to meters
    dx, dy = dem['dx'], dem['dy']
    dx = 111320.0 * dx * np.cos(dem['ymin'])
    dy = 111320.0 * dy
    dem.close()

    ls = mcolors.LightSource(315, 45)
    cmap = cm.gist_earth

    fig, axes = plt.subplots(nrows=3, ncols=3)
    for row, mode in zip(axes, ['hsv', 'overlay', 'soft']):
        for ax, ve in zip(row, [0.1, 1, 10]):
            rgb = ls.shade(elev, cmap, vert_exag=ve, dx=dx, dy=dy,
                           blend_mode=mode)
            ax.imshow(rgb)
            ax.set(xticks=[], yticks=[])


def test_light_source_shading_default():
    """Array comparison test for the default "hsv" blend mode. Ensure the
    default result doesn't change without warning."""
    y, x = np.mgrid[-1.2:1.2:8j, -1.2:1.2:8j]
    z = 10 * np.cos(x**2 + y**2)

    cmap = plt.cm.copper
    ls = mcolors.LightSource(315, 45)
    rgb = ls.shade(z, cmap)

    # Result stored transposed and rounded for for more compact display...
    expect = np.array(
        [[[0.00, 0.45, 0.90, 0.90, 0.82, 0.62, 0.28, 0.00],
          [0.45, 0.94, 0.99, 1.00, 1.00, 0.96, 0.65, 0.17],
          [0.90, 0.99, 1.00, 1.00, 1.00, 1.00, 0.94, 0.35],
          [0.90, 1.00, 1.00, 1.00, 1.00, 1.00, 1.00, 0.49],
          [0.82, 1.00, 1.00, 1.00, 1.00, 1.00, 1.00, 0.41],
          [0.62, 0.96, 1.00, 1.00, 1.00, 1.00, 0.90, 0.07],
          [0.28, 0.65, 0.94, 1.00, 1.00, 0.90, 0.35, 0.01],
          [0.00, 0.17, 0.35, 0.49, 0.41, 0.07, 0.01, 0.00]],

         [[0.00, 0.28, 0.59, 0.72, 0.62, 0.40, 0.18, 0.00],
          [0.28, 0.78, 0.93, 0.92, 0.83, 0.66, 0.39, 0.11],
          [0.59, 0.93, 0.99, 1.00, 0.92, 0.75, 0.50, 0.21],
          [0.72, 0.92, 1.00, 0.99, 0.93, 0.76, 0.51, 0.18],
          [0.62, 0.83, 0.92, 0.93, 0.87, 0.68, 0.42, 0.08],
          [0.40, 0.66, 0.75, 0.76, 0.68, 0.52, 0.23, 0.02],
          [0.18, 0.39, 0.50, 0.51, 0.42, 0.23, 0.00, 0.00],
          [0.00, 0.11, 0.21, 0.18, 0.08, 0.02, 0.00, 0.00]],

         [[0.00, 0.18, 0.38, 0.46, 0.39, 0.26, 0.11, 0.00],
          [0.18, 0.50, 0.70, 0.75, 0.64, 0.44, 0.25, 0.07],
          [0.38, 0.70, 0.91, 0.98, 0.81, 0.51, 0.29, 0.13],
          [0.46, 0.75, 0.98, 0.96, 0.84, 0.48, 0.22, 0.12],
          [0.39, 0.64, 0.81, 0.84, 0.71, 0.31, 0.11, 0.05],
          [0.26, 0.44, 0.51, 0.48, 0.31, 0.10, 0.03, 0.01],
          [0.11, 0.25, 0.29, 0.22, 0.11, 0.03, 0.00, 0.00],
          [0.00, 0.07, 0.13, 0.12, 0.05, 0.01, 0.00, 0.00]],

         [[1.00, 1.00, 1.00, 1.00, 1.00, 1.00, 1.00, 1.00],
          [1.00, 1.00, 1.00, 1.00, 1.00, 1.00, 1.00, 1.00],
          [1.00, 1.00, 1.00, 1.00, 1.00, 1.00, 1.00, 1.00],
          [1.00, 1.00, 1.00, 1.00, 1.00, 1.00, 1.00, 1.00],
          [1.00, 1.00, 1.00, 1.00, 1.00, 1.00, 1.00, 1.00],
          [1.00, 1.00, 1.00, 1.00, 1.00, 1.00, 1.00, 1.00],
          [1.00, 1.00, 1.00, 1.00, 1.00, 1.00, 1.00, 1.00],
          [1.00, 1.00, 1.00, 1.00, 1.00, 1.00, 1.00, 1.00]]
        ]).T

    if (V(np.__version__) == V('1.9.0')):
        # Numpy 1.9.0 uses a 2. order algorithm on the edges by default
        # This was changed back again in 1.9.1
        expect = expect[1:-1, 1:-1, :]
        rgb = rgb[1:-1, 1:-1, :]

    assert_array_almost_equal(rgb, expect, decimal=2)


@knownfailureif((V(np.__version__) <= V('1.9.0')
                and V(np.__version__) >= V('1.7.0')))
# Numpy 1.9.1 fixed a bug in masked arrays which resulted in
# additional elements being masked when calculating the gradient thus
# the output is different with earlier numpy versions.
def test_light_source_masked_shading():
    """Array comparison test for a surface with a masked portion. Ensures that
    we don't wind up with "fringes" of odd colors around masked regions."""
    y, x = np.mgrid[-1.2:1.2:8j, -1.2:1.2:8j]
    z = 10 * np.cos(x**2 + y**2)

    z = np.ma.masked_greater(z, 9.9)

    cmap = plt.cm.copper
    ls = mcolors.LightSource(315, 45)
    rgb = ls.shade(z, cmap)

    # Result stored transposed and rounded for for more compact display...
    expect = np.array(
        [[[0.00, 0.46, 0.91, 0.91, 0.84, 0.64, 0.29, 0.00],
          [0.46, 0.96, 1.00, 1.00, 1.00, 0.97, 0.67, 0.18],
          [0.91, 1.00, 1.00, 1.00, 1.00, 1.00, 0.96, 0.36],
          [0.91, 1.00, 1.00, 0.00, 0.00, 1.00, 1.00, 0.51],
          [0.84, 1.00, 1.00, 0.00, 0.00, 1.00, 1.00, 0.44],
          [0.64, 0.97, 1.00, 1.00, 1.00, 1.00, 0.94, 0.09],
          [0.29, 0.67, 0.96, 1.00, 1.00, 0.94, 0.38, 0.01],
          [0.00, 0.18, 0.36, 0.51, 0.44, 0.09, 0.01, 0.00]],

         [[0.00, 0.29, 0.61, 0.75, 0.64, 0.41, 0.18, 0.00],
          [0.29, 0.81, 0.95, 0.93, 0.85, 0.68, 0.40, 0.11],
          [0.61, 0.95, 1.00, 0.78, 0.78, 0.77, 0.52, 0.22],
          [0.75, 0.93, 0.78, 0.00, 0.00, 0.78, 0.54, 0.19],
          [0.64, 0.85, 0.78, 0.00, 0.00, 0.78, 0.45, 0.08],
          [0.41, 0.68, 0.77, 0.78, 0.78, 0.55, 0.25, 0.02],
          [0.18, 0.40, 0.52, 0.54, 0.45, 0.25, 0.00, 0.00],
          [0.00, 0.11, 0.22, 0.19, 0.08, 0.02, 0.00, 0.00]],

         [[0.00, 0.19, 0.39, 0.48, 0.41, 0.26, 0.12, 0.00],
          [0.19, 0.52, 0.73, 0.78, 0.66, 0.46, 0.26, 0.07],
          [0.39, 0.73, 0.95, 0.50, 0.50, 0.53, 0.30, 0.14],
          [0.48, 0.78, 0.50, 0.00, 0.00, 0.50, 0.23, 0.12],
          [0.41, 0.66, 0.50, 0.00, 0.00, 0.50, 0.11, 0.05],
          [0.26, 0.46, 0.53, 0.50, 0.50, 0.11, 0.03, 0.01],
          [0.12, 0.26, 0.30, 0.23, 0.11, 0.03, 0.00, 0.00],
          [0.00, 0.07, 0.14, 0.12, 0.05, 0.01, 0.00, 0.00]],

         [[1.00, 1.00, 1.00, 1.00, 1.00, 1.00, 1.00, 1.00],
          [1.00, 1.00, 1.00, 1.00, 1.00, 1.00, 1.00, 1.00],
          [1.00, 1.00, 1.00, 1.00, 1.00, 1.00, 1.00, 1.00],
          [1.00, 1.00, 1.00, 0.00, 0.00, 1.00, 1.00, 1.00],
          [1.00, 1.00, 1.00, 0.00, 0.00, 1.00, 1.00, 1.00],
          [1.00, 1.00, 1.00, 1.00, 1.00, 1.00, 1.00, 1.00],
          [1.00, 1.00, 1.00, 1.00, 1.00, 1.00, 1.00, 1.00],
          [1.00, 1.00, 1.00, 1.00, 1.00, 1.00, 1.00, 1.00]],
        ]).T

    assert_array_almost_equal(rgb, expect, decimal=2)


def test_light_source_hillshading():
    """Compare the current hillshading method against one that should be
    mathematically equivalent. Illuminates a cone from a range of angles."""

    def alternative_hillshade(azimuth, elev, z):
        illum = _sph2cart(*_azimuth2math(azimuth, elev))
        illum = np.array(illum)

        dy, dx = np.gradient(-z)
        dy = -dy
        dz = np.ones_like(dy)
        normals = np.dstack([dx, dy, dz])
        dividers = np.zeros_like(z)[..., None]
        for i, mat in enumerate(normals):
            for j, vec in enumerate(mat):
                dividers[i, j, 0] = np.linalg.norm(vec)
        normals /= dividers
        # once we drop support for numpy 1.7.x the above can be written as
        # normals /= np.linalg.norm(normals, axis=2)[..., None]
        # aviding the double loop.

        intensity = np.tensordot(normals, illum, axes=(2, 0))
        intensity -= intensity.min()
        intensity /= intensity.ptp()
        return intensity

    y, x = np.mgrid[5:0:-1, :5]
    z = -np.hypot(x - x.mean(), y - y.mean())

    for az, elev in itertools.product(range(0, 390, 30), range(0, 105, 15)):
        ls = mcolors.LightSource(az, elev)
        h1 = ls.hillshade(z)
        h2 = alternative_hillshade(az, elev, z)
        assert_array_almost_equal(h1, h2)


def test_light_source_planar_hillshading():
    """Ensure that the illumination intensity is correct for planar
    surfaces."""

    def plane(azimuth, elevation, x, y):
        """Create a plane whose normal vector is at the given azimuth and
        elevation."""
        theta, phi = _azimuth2math(azimuth, elevation)
        a, b, c = _sph2cart(theta, phi)
        z = -(a*x + b*y) / c
        return z

    def angled_plane(azimuth, elevation, angle, x, y):
        """Create a plane whose normal vector is at an angle from the given
        azimuth and elevation."""
        elevation = elevation + angle
        if elevation > 90:
            azimuth = (azimuth + 180) % 360
            elevation = (90 - elevation) % 90
        return plane(azimuth, elevation, x, y)

    y, x = np.mgrid[5:0:-1, :5]
    for az, elev in itertools.product(range(0, 390, 30), range(0, 105, 15)):
        ls = mcolors.LightSource(az, elev)

        # Make a plane at a range of angles to the illumination
        for angle in range(0, 105, 15):
            z = angled_plane(az, elev, angle, x, y)
            h = ls.hillshade(z)
            assert_array_almost_equal(h, np.cos(np.radians(angle)))


def _sph2cart(theta, phi):
    x = np.cos(theta) * np.sin(phi)
    y = np.sin(theta) * np.sin(phi)
    z = np.cos(phi)
    return x, y, z


def _azimuth2math(azimuth, elevation):
    """Converts from clockwise-from-north and up-from-horizontal to
    mathematical conventions."""
    theta = np.radians((90 - azimuth) % 360)
    phi = np.radians(90 - elevation)
    return theta, phi


def test_pandas_iterable():
    try:
        import pandas as pd
    except ImportError:
        raise SkipTest("Pandas not installed")
<<<<<<< HEAD

=======
    if assert_sequence_equal is None:
        raise SkipTest("nose lacks required function")
>>>>>>> 5266fea4
    # Using a list or series yields equivalent
    # color maps, i.e the series isn't seen as
    # a single color
    lst = ['red', 'blue', 'green']
    s = pd.Series(lst)
    cm1 = mcolors.ListedColormap(lst, N=5)
    cm2 = mcolors.ListedColormap(s, N=5)
    assert_sequence_equal(cm1.colors, cm2.colors)


if __name__ == '__main__':
    import nose
    nose.runmodule(argv=['-s', '--with-doctest'], exit=False)<|MERGE_RESOLUTION|>--- conflicted
+++ resolved
@@ -576,12 +576,8 @@
         import pandas as pd
     except ImportError:
         raise SkipTest("Pandas not installed")
-<<<<<<< HEAD
-
-=======
     if assert_sequence_equal is None:
         raise SkipTest("nose lacks required function")
->>>>>>> 5266fea4
     # Using a list or series yields equivalent
     # color maps, i.e the series isn't seen as
     # a single color
